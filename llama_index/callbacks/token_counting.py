--- conflicted
+++ resolved
@@ -46,17 +46,10 @@
 
         # try getting attached token counts first
         try:
-<<<<<<< HEAD
-            usage_dict = response.additional_kwargs  # type: ignore
-
-            messages_tokens = usage_dict["prompt_tokens"]
-            response_tokens = usage_dict["completion_tokens"]
-=======
             usage = response.raw["usage"]  # type: ignore
 
             messages_tokens = usage.prompt_tokens
             response_tokens = usage.completion_tokens
->>>>>>> 0e3f4960
 
             if messages_tokens == 0 or response_tokens == 0:
                 raise ValueError("Invalid token counts!")
