# ChangeLog

## [0.8.31] - 2023-09-22

### New Features
- add pydantic metadata extractor (#7778)
- Allow users to set the embedding dimensions in azure cognitive  vector store (#7734)

### Bug Fixes / Nits
<<<<<<< HEAD
- 📝docs: Update Chatbot Tutorial and Notebook (#7767)
=======
- Update `LanceDBVectorStore` to handle score and distance (#7754)
>>>>>>> 57b9c427
- Fixed response synthesizers with empty nodes (#7773)
- Fix `NotImplementedError` in auto vector retriever (#7764)
- Multiple kwargs values in "KnowledgeGraphQueryEngine" bug-fix (#7763)
- Allow setting azure cognitive search dimensionality (#7734)
- Pass service context to index for dataset generator (#7748)
- Fix output parsers for selector templates (#7774)
- Update Chatbot_SEC.ipynb (#7711)
- linter/typechecker-friendly improvements to cassandra test (#7771)
- Expose debug option of `PgVectorStore` (#7776)
<<<<<<< HEAD
- llms/openai: fix Azure OpenAI by considering `prompt_filter_results` field (#7755)
=======
- Pass LLM to memory_cls in `CondenseQuestionChatEngine` (#7785)
>>>>>>> 57b9c427

## [0.8.30] - 2023-09-21

### New Features
- Add support for `gpt-3.5-turbo-instruct` (#7729)
- Add support for `TimescaleVectorStore` (#7727)
- Added `LongContextReorder` for lost-in-the-middle issues (#7719)
- Add retrieval evals (#7738)

### Bug Fixes / Nits
- Added node post-processors to async context chat engine (#7731)
- Added unique index name for postgres tsv column (#7741)

## [0.8.29.post1] - 2023-09-18

### Bug Fixes / Nits
- Fix langchain import error for embeddings (#7714)

## [0.8.29] - 2023-09-18

### New Features
- Added metadata filtering to the base simple vector store (#7564)
- add low-level router guide (#7708)
- Add CustomQueryEngine class (#7703)

### Bug Fixes / Nits
- Fix context window metadata in lite-llm (#7696)

## [0.8.28] - 2023-09-16

### New Features
- Add CorrectnessEvaluator (#7661)
- Added support for `Ollama` LLMs (#7635)
- Added `HWPReader` (#7672)
- Simplified portkey LLM interface (#7669)
- Added async operation support to `ElasticsearchStore` vector store (#7613)
- Added support for `LiteLLM` (#7600)
- Added batch evaluation runner (#7692)

### Bug Fixes / Nits
- Avoid `NotImplementedError` for async langchain embeddings (#7668)
- Imrpoved reliability of LLM selectors (#7678)
- Fixed `query_wrapper_prompt` and `system_prompt` for output parsers and completion models (#7678)
- Fixed node attribute inheritance in citation query engine (#7675)

### Breaking Changes
- Refactor and update `BaseEvaluator` interface to be more consistent (#7661)
  - Use `evaluate` function for generic input
  - Use `evaluate_response` function with `Response` objects from llama index query engine
- Update existing evaluators with more explicit naming
  - `ResponseEvaluator` -> `FaithfulnessEvaluator`
  - `QueryResponseEvaluator` -> `RelevancyEvaluator`
  - old names are kept as class aliases for backwards compatibility

## [0.8.27] - 2023-09-14

### New Features
- add low-level tutorial section (#7673)

### Bug Fixes / Nits
- default delta should be a dict (#7665)
- better query wrapper logic on LLMPredictor (#7667)

## [0.8.26] - 2023-09-12

### New Features
- add non-linear embedding adapter (#7658)
- Add "finetune + RAG" evaluation to knowledge fine-tuning notebook (#7643)

### Bug Fixes / Nits
- Fixed chunk-overlap for sentence splitter (#7590)

## [0.8.25] - 2023-09-12

### New Features
- Added `AGENT_STEP` callback event type (#7652)

### Bug Fixes / Nits
- Allowed `simple` mode to work with `as_chat_engine()` (#7637)
- Fixed index error in azure streaming (#7646)
- Removed `pdb` from llama-cpp (#7651)

## [0.8.24] - 2023-09-11

## New Features
- guide: fine-tuning to memorize knowledge (#7626)
- added ability to customize prompt template for eval modules (#7626)

### Bug Fixes
- Properly detect `llama-cpp-python` version for loading the default GGML or GGUF `llama2-chat-13b` model (#7616)
- Pass in `summary_template` properly with `RetrieverQueryEngine.from_args()` (#7621)
- Fix span types in wandb callback (#7631)

## [0.8.23] - 2023-09-09

### Bug Fixes
- Make sure context and system prompt is included in prompt for first chat for llama2 (#7597)
- Avoid negative chunk size error in refine process (#7607)
- Fix relationships for small documents in hierarchical node parser (#7611)
- Update Anyscale Endpoints integration with full streaming and async support (#7602)
- Better support of passing credentials as LLM constructor args in `OpenAI`, `AzureOpenAI`, and `Anyscale` (#7602)

### Breaking Changes
- Update milvus vector store to support filters and dynamic schemas (#7286)
  - See the [updated notebook](https://gpt-index.readthedocs.io/en/stable/examples/vector_stores/MilvusIndexDemo.html) for usage
- Added NLTK to core dependencies to support the default sentence splitter (#7606)

## [0.8.22] - 2023-09-07

### New Features
- Added support for ElasticSearch Vector Store (#7543)

### Bug Fixes / Nits
- Fixed small `_index` bug in `ElasticSearchReader` (#7570)
- Fixed bug with prompt helper settings in global service contexts (#7576)
- Remove newlines from openai embeddings again (#7588)
- Fixed small bug with setting `query_wrapper_prompt` in the service context (#7585)

### Breaking/Deprecated API Changes
- Clean up vector store interface to use `BaseNode` instead of `NodeWithEmbedding`
  - For majority of users, this is a no-op change
  - For users directly operating with the `VectorStore` abstraction and manually constructing `NodeWithEmbedding` objects, this is a minor breaking change. Use `TextNode` with `embedding` set directly, instead of `NodeWithEmbedding`.

## [0.8.21] - 2023-09-06

### New Features
- add embedding adapter fine-tuning engine + guide (#7565)
- Added support for Azure Cognitive Search vector store (#7469)
- Support delete in supabase (#6951)
- Added support for Espilla vector store (#7539)
- Added support for AnyScale LLM (#7497)

### Bug Fixes / Nits
- Default to user-configurable top-k in `VectorIndexAutoRetriever` (#7556)
- Catch validation errors for structured responses (#7523)
- Fix streaming refine template (#7561)

## [0.8.20] - 2023-09-04

### New Features
- Added Portkey LLM integration (#7508)
- Support postgres/pgvector hybrid search (#7501)
- upgrade recursive retriever node reference notebook (#7537)

## [0.8.19] - 2023-09-03

### New Features
- replace list index with summary index  (#7478)
- rename list index to summary index part 2 (#7531)

## [0.8.18] - 2023-09-03

### New Features
- add agent finetuning guide (#7526)

## [0.8.17] - 2023-09-02

### New Features
- Make (some) loaders serializable (#7498)
- add node references to recursive retrieval (#7522)

### Bug Fixes / Nits
- Raise informative error when metadata is too large during splitting (#7513)
- Allow langchain splitter in simple node parser (#7517)

## [0.8.16] - 2023-09-01

### Bug Fixes / Nits
- fix link to Marvin notebook in docs (#7504)
- Ensure metadata is not `None` in `SimpleWebPageReader` (#7499)
- Fixed KGIndex visualization (#7493)
- Improved empty response in KG Index (#7493)

## [0.8.15] - 2023-08-31

### New Features
- Added support for `MarvinEntityExtractor` metadata extractor (#7438)
- Added a url_metadata callback to SimpleWebPageReader (#7445)
- Expanded callback logging events (#7472)

### Bug Fixes / Nits
- Only convert newlines to spaces for text 001 embedding models in OpenAI (#7484)
- Fix `KnowledgeGraphRagRetriever` for non-nebula indexes (#7488)
- Support defined embedding dimension in `PGVectorStore` (#7491)
- Greatly improved similarity calculation speed for the base vector store (#7494)

## [0.8.14] - 2023-08-30

### New Features
- feat: non-kg heterogeneous graph support in Graph RAG (#7459)
- rag guide (#7480)

### Bug Fixes / Nits
- Improve openai fine-tuned model parsing (#7474)
- doing some code de-duplication (#7468)
- support both str and templates for query_wrapper_prompt in HF LLMs (#7473)

## [0.8.13] - 2023-08-29

### New Features
- Add embedding finetuning (#7452)
- Added support for RunGPT LLM (#7401)
- Integration guide and notebook with DeepEval (#7425)
- Added `VectorIndex` and `VectaraRetriever` as a managed index (#7440)
- Added support for `to_tool_list` to detect and use async functions (#7282)

## [0.8.12] - 2023-08-28

### New Features

- add openai finetuning class (#7442)
- Service Context to/from dict (#7395)
- add finetuning guide (#7429)

### Smaller Features / Nits / Bug Fixes
- Add example how to run FalkorDB docker (#7441)
- Update root.md to use get_response_synthesizer expected type. (#7437) 
- Bugfix MonsterAPI Pydantic version v2/v1 support. Doc Update (#7432)

## [0.8.11.post3] - 2023-08-27

### New Features
- AutoMergingRetriever (#7420)

## [0.8.10.post1] - 2023-08-25

### New Features
- Added support for `MonsterLLM` using MonsterAPI (#7343) 
- Support comments fields in NebulaGraphStore and int type VID (#7402)
- Added configurable endpoint for DynamoDB (#6777)
- Add structured answer filtering for Refine response synthesizer (#7317)

### Bug Fixes / Nits
- Use `utf-8` for json file reader (#7390)
- Fix entity extractor initialization (#7407)

## [0.8.9] - 2023-08-24

### New Features
- Added support for FalkorDB/RedisGraph graph store (#7346)
- Added directed sub-graph RAG (#7378)
- Added support for `BM25Retriever` (#7342)

### Bug Fixes / Nits
- Added `max_tokens` to `Xinference` LLM (#7372)
- Support cache dir creation in multithreaded apps (#7365)
- Ensure temperature is a float for openai (#7382)
- Remove duplicate subjects in knowledge graph retriever (#7378)
- Added support for both pydantic v1 and v2 to allow other apps to move forward (#7394)

### Breaking/Deprecated API Changes
- Refactor prompt template (#7319)
  - Use `BasePromptTemplate` for generic typing
  - Use `PromptTemplate`, `ChatPromptTemplate`, `SelectorPromptTemplate` as core implementations
  - Use `LangchainPromptTemplate` for compatibility with Langchain prompt templates
  - Fully replace specific prompt classes (e.g. `SummaryPrompt`) with generic `BasePromptTemplate` for typing in codebase.
  - Keep `Prompt` as an alias for `PromptTemplate` for backwards compatibility.
  - BREAKING CHANGE: remove support for `Prompt.from_langchain_prompt`, please use `template=LangchainPromptTemplate(lc_template)` instead.


## [0.8.8] - 2023-08-23

### New Features
- `OpenAIFineTuningHandler` for collecting LLM inputs/outputs for OpenAI fine tuning (#7367)

### Bug Fixes / Nits
- Add support for `claude-instant-1.2` (#7369)

## [0.8.7] - 2023-08-22

### New Features
- Support fine-tuned OpenAI models (#7364)
- Added support for Cassandra vector store (#6784)
- Support pydantic fields in tool functions (#7348)

### Bug Fixes / Nits
- Fix inifinite looping with forced function call in `OpenAIAgent` (#7363)

## [0.8.6] - 2023-08-22

### New Features
- auto vs. recursive retriever notebook (#7353)
- Reader and Vector Store for BagelDB with example notebooks (#7311)

### Bug Fixes / Nits
- Use service context for intermediate index in retry source query engine (#7341)
- temp fix for prompt helper + chat models (#7350)
- Properly skip unit-tests when packages not installed (#7351)

## [0.8.5.post2] - 2023-08-20

### New Features
- Added FireStore docstore/index store support (#7305)
- add recursive agent notebook (#7330)

### Bug Fixes / Nits
- Fix Azure pydantic error (#7329)
- fix callback trace ids (make them a context var)  (#7331)

## [0.8.5.post1] - 2023-08-18

### New Features
- Awadb Vector Store (#7291)

### Bug Fixes / Nits
- Fix bug in OpenAI llm temperature type 

## [0.8.5] - 2023-08-18

### New Features
- Expose a system prompt/query wrapper prompt in the service context for open-source LLMs (#6647)
- Changed default MyScale index format to `MSTG` (#7288)
- Added tracing to chat engines/agents (#7304)
- move LLM and embeddings to pydantic (#7289)

### Bug Fixes / Nits
- Fix sentence splitter bug (#7303)
- Fix sentence splitter infinite loop (#7295)

## [0.8.4] - 2023-08-17

### Bug Fixes / Nits
- Improve SQL Query parsing (#7283)
- Fix loading embed_model from global service context (#7284)
- Limit langchain version until we migrate to pydantic v2 (#7297)

## [0.8.3] - 2023-08-16

### New Features
- Added Knowledge Graph RAG Retriever (#7204)

### Bug Fixes / Nits
- accept `api_key` kwarg in OpenAI LLM class constructor (#7263)
- Fix to create separate queue instances for separate instances of `StreamingAgentChatResponse` (#7264)

## [0.8.2.post1] - 2023-08-14

### New Features
- Added support for Rockset as a vector store (#7111)

### Bug Fixes
- Fixed bug in service context definition that could disable LLM (#7261)

## [0.8.2] - 2023-08-14

### New Features
- Enable the LLM or embedding model to be disabled by setting to `None` in the service context (#7255)
- Resolve nearly any huggingface embedding model using the `embed_model="local:<model_name>"` syntax (#7255)
- Async tool-calling support (#7239)

### Bug Fixes / Nits
- Updated supabase kwargs for add and query (#7103)
- Small tweak to default prompts to allow for more general purpose queries (#7254)
- Make callback manager optional for `CustomLLM` + docs update (#7257)

## [0.8.1] - 2023-08-13

### New Features
- feat: add node_postprocessors to ContextChatEngine (#7232)
- add ensemble query engine tutorial (#7247)

### Smaller Features
- Allow EMPTY keys for Fastchat/local OpenAI API endpoints (#7224) 

## [0.8.0] - 2023-08-11

### New Features
- Added "LLAMA_INDEX_CACHE_DIR" to control cached files (#7233)
- Default to pydantic selectors when possible (#7154, #7223)
- Remove the need for langchain wrappers on `embed_model` in the service context (#7157)
- Metadata extractors take an `LLM` object now, in addition to `LLMPredictor` (#7202)
- Added local mode + fallback to llama.cpp + llama2 (#7200)
- Added local fallback for embeddings to `BAAI/bge-small-en` (#7200)
- Added `SentenceWindowNodeParser` + `MetadataReplacementPostProcessor` (#7211)

### Breaking Changes
- Change default LLM to gpt-3.5-turbo from text-davinci-003 (#7223)
- Change prompts for compact/refine/tree_summarize to work better with gpt-3.5-turbo (#7150, #7179, #7223)
- Increase default LLM temperature to 0.1 (#7180)

## [0.7.24.post1] - 2023-08-11

### Other Changes
- Reverted #7223 changes to defaults (#7235)

## [0.7.24] - 2023-08-10

### New Features
- Default to pydantic selectors when possible (#7154, #7223)
- Remove the need for langchain wrappers on `embed_model` in the service context (#7157)
- Metadata extractors take an `LLM` object now, in addition to `LLMPredictor` (#7202)
- Added local mode + fallback to llama.cpp + llama2 (#7200)
- Added local fallback for embeddings to `BAAI/bge-small-en` (#7200)
- Added `SentenceWindowNodeParser` + `MetadataReplacementPostProcessor` (#7211)

### Breaking Changes
- Change default LLM to gpt-3.5-turbo from text-davinci-003 (#7223)
- Change prompts for compact/refine/tree_summarize to work better with gpt-3.5-turbo (#7150, #7179, #7223)
- Increase default LLM temperature to 0.1 (#7180)

### Other Changes
- docs: Improvements to Mendable Search (#7220)
- Refactor openai agent (#7077)

### Bug Fixes / Nits
- Use `1 - cosine_distance` for pgvector/postgres vector db (#7217)
- fix metadata formatting and extraction (#7216)
- fix(readers): Fix non-ASCII JSON Reader bug (#7086)
- Chore: change PgVectorStore variable name from `sim` to `distance` for clarity (#7226)

## [0.7.23] - 2023-08-10

### Bug Fixes / Nits
- Fixed metadata formatting with custom tempalates and inheritance (#7216)

## [0.7.23] - 2023-08-10

### New Features
- Add "one click observability" page to docs (#7183)
- Added Xorbits inference for local deployments (#7151)
- Added Zep vector store integration (#7203)
- feat/zep vectorstore (#7203)

### Bug Fixes / Nits
- Update the default `EntityExtractor` model (#7209)
- Make `ChatMemoryBuffer` pickleable (#7205)
- Refactored `BaseOpenAIAgent` (#7077)

## [0.7.22] - 2023-08-08

### New Features
- add ensemble retriever notebook (#7190)
- DOCS: added local llama2 notebook (#7146)

### Bug Fixes / Nits
- Fix for `AttributeError: 'OpenAIAgent' object has no attribute 'callback_manager'` by calling super constructor within `BaseOpenAIAgent`
- Remove backticks from nebula queries (#7192)

## [0.7.21] - 2023-08-07

### New Features
- Added an `EntityExtractor` for metadata extraction (#7163)

## [0.7.20] - 2023-08-06

### New Features
- add router module docs (#7171)
- add retriever router (#7166)

### New Features
- Added a `RouterRetriever` for routing queries to specific retrievers (#7166)

### Bug Fixes / Nits
- Fix for issue where having multiple concurrent streamed responses from `OpenAIAgent` would result in interleaving of tokens across each response stream. (#7164)
- fix llms callbacks issue (args[0] error) (#7165)

## [0.7.19] - 2023-08-04

### New Features
- Added metadata filtering to weaviate (#7130)
- Added token counting (and all callbacks) to agents and streaming (#7122)

## [0.7.18] - 2023-08-03

### New Features
- Added `to/from_string` and `to/from_dict` methods to memory objects (#7128)
- Include columns comments from db tables in table info for SQL queries (#7124)
- Add Neo4j support (#7122)

### Bug Fixes / Nits
- Added `Azure AD` validation support to the `AzureOpenAI` class (#7127)
- add `flush=True` when printing agent/chat engine response stream (#7129)
- Added `Azure AD` support to the `AzureOpenAI` class (#7127)
- Update LLM question generator prompt to mention JSON markdown (#7105)
- Fixed `astream_chat` in chat engines (#7139)

## [0.7.17] - 2023-08-02

### New Features
- Update `ReActAgent` to support memory modules (minor breaking change since the constructor takes `memory` instead of `chat_history`, but the main `from_tools` method remains backward compatible.) (#7116)
- Update `ReActAgent` to support streaming (#7119)
- Added Neo4j graph store and query engine integrations (#7122)
- add object streaming (#7117)

## [0.7.16] - 2023-07-30

### New Features

- Chat source nodes (#7078)

## [0.7.15] - 2023-07-29

### Bug Fixes / Nits
- anthropic api key  customization (#7082)
- Fix broken link to API reference in Contributor Docs (#7080)
- Update vector store docs (#7076)
- Update comment (#7073)

## [0.7.14] - 2023-07-28

### New Features

- Added HotpotQADistractor benchmark evaluator (#7034)
- Add metadata filter and delete support for LanceDB (#7048)
- Use MetadataFilters in opensearch (#7005)
- Added support for `KuzuGraphStore` (#6970)
- Added `kg_triplet_extract_fn` to customize how KGs are built (#7068)

### Bug Fixes / Nits

- Fix string formatting in context chat engine (#7050)
- Fixed tracing for async events (#7052)
- Less strict triplet extraction for KGs (#7059)
- Add configurable limit to KG data retrieved (#7059)
- Nebula connection improvements (#7059)
- Bug fix in building source nodes for agent response (#7067)

## [0.7.13] - 2023-07-26

### New Features

- Support function calling api for AzureOpenAI (#7041)

### Bug Fixes / Nits

- tune prompt to get rid of KeyError in SubQ engine (#7039)
- Fix validation of Azure OpenAI keys (#7042)

## [0.7.12] - 2023-07-25

### New Features

- Added `kwargs` to `ComposableGraph` for the underlying query engines (#6990)
- Validate openai key on init (#6940)
- Added async embeddings and async RetrieverQueryEngine (#6587)
- Added async `aquery` and `async_add` to PGVectorStore (#7031)
- Added `.source_nodes` attribute to chat engine and agent responses (#7029)
- Added `OpenInferenceCallback` for storing generation data in OpenInference format (#6998)

### Bug Fixes / Nits

- Fix achat memory initialization for data agents (#7000)
- Add `print_response_stream()` to agengt/chat engine response class (#7018)

### Bug Fixes / Nits

- Fix achat memory initialization for data agents (#7000)
- Add `print_response_stream()` to agengt/chat engine response class (#7018)

## [v0.7.11.post1] - 2023-07-20

### New Features

- Default to pydantic question generation when possible for sub-question query engine (#6979)

### Bug Fixes / Nits

- Fix returned order of messages in large chat memory (#6979)

## [v0.7.11] - 2023-07-19

### New Features

- Added a `SentenceTransformerRerank` node post-processor for fast local re-ranking (#6934)
- Add numpy support for evaluating queries in pandas query engine (#6935)
- Add metadata filtering support for Postgres Vector Storage integration (#6968)
- Proper llama2 support for agents and query engines (#6969)

### Bug Fixes / Nits

- Added `model_name` to LLMMetadata (#6911)
- Fallback to retriever service context in query engines (#6911)
- Fixed `as_chat_engine()` ValueError with extra kwargs (#6971

## [v0.7.10.post1] - 2023-07-18

### New Features

- Add support for Replicate LLM (vicuna & llama 2!)

### Bug Fixes / Nits

- fix streaming for condense chat engine (#6958)

## [v0.7.10] - 2023-07-17

### New Features

- Add support for chroma v0.4.0 (#6937)
- Log embedding vectors to callback manager (#6962)

### Bug Fixes / Nits

- add more robust embedding timeouts (#6779)
- improved connection session management on postgres vector store (#6843)

## [v0.7.9] - 2023-07-15

### New Features

- specify `embed_model="local"` to use default local embbeddings in the service context (#6806)
- Add async `acall` endpoint to `BasePydanticProgram` (defaults to sync version). Implement for `OpenAIPydanticProgram`

### Bug Fixes / Nits

- fix null metadata for searching existing vector dbs (#6912)
- add module guide docs for `SimpleDirectoryReader` (#6916)
- make sure `CondenseQuestionChatEngine` streaming chat endpoints work even if not explicitly setting `streaming=True` in the underlying query engine.

## [v0.7.8] - 2023-07-13

### New Features

- Added embedding speed benchmark (#6876)
- Added BEIR retrieval benchmark (#6825)

### Bug Fixes / Nits

- remove toctrees from deprecated_terms (#6895)
- Relax typing dependencies (#6879)
- docs: modification to evaluation notebook (#6840)
- raise error if the model does not support functions (#6896)
- fix(bench embeddings): bug not taking into account string length (#6899)x

## [v0.7.7] - 2023-07-13

### New Features

- Improved milvus consistency support and output fields support (#6452)
- Added support for knowledge graph querying w/ cypyer+nebula (#6642)
- Added `Document.example()` to create documents for fast prototyping (#6739)
- Replace react chat engine to use native reactive agent (#6870)

### Bug Fixes / Nits

- chore: added a help message to makefile (#6861)

### Bug Fixes / Nits

- Fixed support for using SQLTableSchema context_str attribute (#6891)

## [v0.7.6] - 2023-07-12

### New Features

- Added sources to agent/chat engine responses (#6854)
- Added basic chat buffer memory to agents / chat engines (#6857)
- Adding load and search tool (#6871)
- Add simple agent benchmark (#6869)
- add agent docs (#6866)
- add react agent (#6865)

### Breaking/Deprecated API Changes

- Replace react chat engine with native react agent (#6870)
- Set default chat mode to "best": use openai agent when possible, otherwise use react agent (#6870)

### Bug Fixes / Nits

- Fixed support for legacy vector store metadata (#6867)
- fix chroma notebook in docs (#6872)
- update LC embeddings docs (#6868)

## [v0.7.5] - 2023-07-11

### New Features

- Add `Anthropic` LLM implementation (#6855)

### Bug Fixes / Nits

- Fix indexing error in `SentenceEmbeddingOptimizer` (#6850)
- fix doc for custom embedding model (#6851)
- fix(silent error): Add validation to `SimpleDirectoryReader` (#6819)
- Fix link in docs (#6833)
- Fixes Azure gpt-35-turbo model not recognized (#6828)
- Update Chatbot_SEC.ipynb (#6808)
- Rename leftover original name to LlamaIndex (#6792)
- patch nested traces of the same type (#6791)

## [v0.7.4] - 2023-07-08

### New Features

- `MetadataExtractor` - Documnent Metadata Augmentation via LLM-based feature extractors (#6764)

### Bug Fixes / Nits

- fixed passing in query bundle to node postprocessors (#6780)
- fixed error in callback manager with nested traces (#6791)

## [v0.7.3] - 2023-07-07

### New Features

- Sub question query engine returns source nodes of sub questions in the callback manager (#6745)
- trulens integration (#6741)
- Add sources to subquestion engine (#6745)

### Bug Fixes / Nits

- Added/Fixed streaming support to simple and condense chat engines (#6717)
- fixed `response_mode="no_text"` response synthesizer (#6755)
- fixed error setting `num_output` and `context_window` in service context (#6766)
- Fix missing as_query_engine() in tutorial (#6747)
- Fixed variable sql_query_engine in the notebook (#6778)
- fix required function fields (#6761)
- Remove usage of stop token in Prompt, SQL gen (#6782)

## [v0.7.2] - 2023-07-06

### New Features

- Support Azure OpenAI (#6718)
- Support prefix messages (e.g. system prompt) in chat engine and OpenAI agent (#6723)
- Added `CBEventType.SUB_QUESTIONS` event type for tracking sub question queries/responses (#6716)

### Bug Fixes / Nits

- Fix HF LLM output error (#6737)
- Add system message support for langchain message templates (#6743)
- Fixed applying node-postprocessors (#6749)
- Add missing `CustomLLM` import under `llama_index.llms` (#6752)
- fix(typo): `get_transformer_tokenizer_fn` (#6729)
- feat(formatting): `black[jupyter]` (#6732)
- fix(test): `test_optimizer_chinese` (#6730)

## [v0.7.1] - 2023-07-05

### New Features

- Streaming support for OpenAI agents (#6694)
- add recursive retriever + notebook example (#6682)

## [v0.7.0] - 2023-07-04

### New Features

- Index creation progress bars (#6583)

### Bug Fixes/ Nits

- Improved chat refine template (#6645)

### Breaking/Deprecated API Changes

- Change `BaseOpenAIAgent` to use `llama_index.llms.OpenAI`. Adjust `chat_history` to use `List[ChatMessage]]` as type.
- Remove (previously deprecated) `llama_index.langchain_helpers.chain_wrapper` module.
- Remove (previously deprecated) `llama_index.token_counter.token_counter` module. See [migration guide](/how_to/callbacks/token_counting_migration.html) for more details on new callback based token counting.
- Remove `ChatGPTLLMPredictor` and `HuggingFaceLLMPredictor`. See [migration guide](/how_to/customization/llms_migration_guide.html) for more details on replacements.
- Remove support for setting `cache` via `LLMPredictor` constructor.
- Update `BaseChatEngine` interface:
  - adjust `chat_history` to use `List[ChatMessage]]` as type
  - expose `chat_history` state as a property
  - support overriding `chat_history` in `chat` and `achat` endpoints
- Remove deprecated arguments for `PromptHelper`: `max_input_size`, `embedding_limit`, `max_chunk_overlap`
- Update all notebooks to use native openai integration (#6696)

## [v0.6.38] - 2023-07-02

### New Features

- add optional tqdm progress during index creation (#6583)
- Added async support for "compact" and "refine" response modes (#6590)
- [feature]add transformer tokenize functionalities for optimizer (chinese) (#6659)
- Add simple benchmark for vector store (#6670)
- Introduce `llama_index.llms` module, with new `LLM` interface, and `OpenAI`, `HuggingFaceLLM`, `LangChainLLM` implementations. (#6615)
- Evaporate pydantic program (#6666)

### Bug Fixes / Nits

- Improve metadata/node storage and retrieval for RedisVectorStore (#6678)
- Fixed node vs. document filtering in vector stores (#6677)
- add context retrieval agent notebook link to docs (#6660)
- Allow null values for the 'image' property in the ImageNode class and se… (#6661)
- Fix broken links in docs (#6669)
- update milvus to store node content (#6667)

## [v0.6.37] - 2023-06-30

### New Features

- add context augmented openai agent (#6655)

## [v0.6.36] - 2023-06-29

### New Features

- Redis support for index stores and docstores (#6575)
- DuckDB + SQL query engine notebook (#6628)
- add notebook showcasing deplot data loader (#6638)

### Bug Fixes / Nits

- More robust JSON parsing from LLM for `SelectionOutputParser` (#6610)
- bring our loaders back in line with llama-hub (#6630)
- Remove usage of SQLStructStoreIndex in notebooks (#6585)
- MD reader: remove html tags and leave linebreaks alone (#6618)
- bump min langchain version to latest version (#6632)
- Fix metadata column name in postgres vector store (#6622)
- Postgres metadata fixes (#6626, #6634)
- fixed links to dataloaders in contribution.md (#6636)
- fix: typo in docs in creating custom_llm huggingface example (#6639)
- Updated SelectionOutputParser to handle JSON objects and arrays (#6610)
- Fixed docstring argument typo (#6652)

## [v0.6.35] - 2023-06-28

- refactor structured output + pydantic programs (#6604)

### Bug Fixes / Nits

- Fix serialization for OpenSearch vector stores (#6612)
- patch docs relationships (#6606)
- Bug fix for ignoring directories while parsing git repo (#4196)
- updated Chroma notebook (#6572)
- Backport old node name (#6614)
- Add the ability to change chroma implementation (#6601)

## [v0.6.34] - 2023-06-26

### Patch Update (v0.6.34.post1)

- Patch imports for Document obj for backwards compatibility (#6597)

### New Features

- New `TextNode`/`Document` object classes based on pydantic (#6586)
- `TextNode`/`Document` objects support metadata customization (metadata templates, exclude metadata from LLM or embeddings) (#6586)
- Nodes no longer require flat metadata dictionaries, unless the vector store you use requires it (#6586)

### Bug Fixes / Nits

- use `NLTK_DATA` env var to control NLTK download location (#6579)
- [discord] save author as metadata in group_conversations.py (#6592)
- bs4 -> beautifulsoup4 in requirements (#6582)
- negate euclidean distance (#6564)
- add df output parser notebook link to docs (#6581)

### Breaking/Deprecated API Changes

- `Node` has been renamed to `TextNode` and is imported from `llama_index.schema` (#6586)
- `TextNode` and `Document` must be instansiated with kwargs: `Document(text=text)` (#6586)
- `TextNode` (fka `Node`) has a `id_` or `node_id` property, rather than `doc_id` (#6586)
- `TextNode` and `Document` have a metadata property, which replaces the extra_info property (#6586)
- `TextNode` no longer has a `node_info` property (start/end indexes are accessed directly with `start/end_char_idx` attributes) (#6586)

## [v0.6.33] - 2023-06-25

### New Features

- Add typesense vector store (#6561)
- add df output parser (#6576)

### Bug Fixes / Nits

- Track langchain dependency via bridge module. (#6573)

## [v0.6.32] - 2023-06-23

### New Features

- add object index (#6548)
- add SQL Schema Node Mapping + SQLTableRetrieverQueryEngine + obj index fixes (#6569)
- sql refactor (NLSQLTableQueryEngine) (#6529)

### Bug Fixes / Nits

- Update vector_stores.md (#6562)
- Minor `BaseResponseBuilder` interface cleanup (#6557)
- Refactor TreeSummarize (#6550)

## [v0.6.31] - 2023-06-22

### Bug Fixes / Nits

- properly convert weaviate distance to score (#6545)
- refactor tree summarize and fix bug to not truncate context (#6550)
- fix custom KG retrieval notebook nits (#6551)

## [v0.6.30] - 2023-06-21

### New Features

- multi-selector support in router query engine (#6518)
- pydantic selector support in router query engine using OpenAI function calling API (#6518)
- streaming response support in `CondenseQuestionChatEngine` and `SimpleChatEngine` (#6524)
- metadata filtering support in `QdrantVectorStore` (#6476)
- add `PGVectorStore` to support postgres with pgvector (#6190)

### Bug Fixes / Nits

- better error handling in the mbox reader (#6248)
- Fix blank similarity score when using weaviate (#6512)
- fix for sorted nodes in `PrevNextNodePostprocessor` (#6048)

### Breaking/Deprecated API Changes

- Refactor PandasQueryEngine to take in df directly, deprecate PandasIndex (#6527)

## [v0.6.29] - 2023-06-20

### New Features

- query planning tool with OpenAI Function API (#6520)
- docs: example of kg+vector index (#6497)
- Set context window sizes for Cohere and AI21(J2 model) (#6485)

### Bug Fixes / Nits

- add default input size for Cohere and AI21 (#6485)
- docs: replace comma with colon in dict object (#6439)
- extra space in prompt and error message update (#6443)
- [Issue 6417] Fix prompt_templates docs page (#6499)
- Rip out monkey patch and update model to context window mapping (#6490)

## [v0.6.28] - 2023-06-19

### New Features

- New OpenAI Agent + Query Engine Cookbook (#6496)
- allow recursive data extraction (pydantic program) (#6503)

### Bug Fixes / Nits

- update mongo interface (#6501)
- fixes that we forgot to include for openai pydantic program (#6503) (#6504)
- Fix github pics in Airbyte notebook (#6493)

## [v0.6.27] - 2023-06-16

### New Features

- Add node doc_id filtering to weaviate (#6467)
- New `TokenCountingCallback` to customize and track embedding, prompt, and completion token usage (#6440)
- OpenAI Retrieval Function Agent (#6491)

### Breaking/Deprecated API Changes

- Deprecated current token tracking (llm predictor and embed model will no longer track tokens in the future, please use the `TokenCountingCallback` (#6440)
- Add maximal marginal relevance to the Simple Vector Store, which can be enabled as a query mode (#6446)

### Bug Fixes / Nits

- `as_chat_engine` properly inherits the current service context (#6470)
- Use namespace when deleting from pinecone (#6475)
- Fix paths when using fsspec on windows (#3778)
- Fix for using custom file readers in `SimpleDirectoryReader` (#6477)
- Edit MMR Notebook (#6486)
- FLARE fixes (#6484)

## [v0.6.26] - 2023-06-14

### New Features

- Add OpenAIAgent and tutorial notebook for "build your own agent" (#6461)
- Add OpenAIPydanticProgram (#6462)

### Bug Fixes / Nits

- Fix citation engine import (#6456)

## [v0.6.25] - 2023-06-13

### New Features

- Added FLARE query engine (#6419).

## [v0.6.24] - 2023-06-12

### New Features

- Added better support for vector store with existing data (e.g. allow configurable text key) for Pinecone and Weaviate. (#6393)
- Support batched upsert for Pineone (#6393)
- Added initial [guidance](https://github.com/microsoft/guidance/) integration. Added `GuidancePydanticProgram` for generic structured output generation and `GuidanceQuestionGenerator` for generating sub-questions in `SubQuestionQueryEngine` (#6246).

## [v0.6.23] - 2023-06-11

### Bug Fixes / Nits

- Remove hardcoded chunk size for citation query engine (#6408)
- Mongo demo improvements (#6406)
- Fix notebook (#6418)
- Cleanup RetryQuery notebook (#6381)

## [v0.6.22] - 2023-06-10

### New Features

- Added `SQLJoinQueryEngine` (generalization of `SQLAutoVectorQueryEngine`) (#6265)
- Added support for graph stores under the hood, and initial support for Nebula KG. More docs coming soon! (#2581)
- Added guideline evaluator to allow llm to provide feedback based on user guidelines (#4664)
- Added support for MongoDB Vector stores to enable Atlas knnbeta search (#6379)
- Added new CitationQueryEngine for inline citations of sources in response text (#6239)

### Bug Fixes

- Fixed bug with `delete_ref_doc` not removing all metadata from the docstore (#6192)
- FIxed bug with loading existing QDrantVectorStore (#6230)

### Miscellaneous

- Added changelog officially to github repo (#6191)

## [v0.6.21] - 2023-06-06

### New Features

- SimpleDirectoryReader has new `filename_as_id` flag to automatically set the doc_id (useful for `refresh_ref_docs()`)
- DocArray vector store integration
- Tair vector store integration
- Weights and Biases callback handler for tracing and versioning indexes
- Can initialize indexes directly from a vector store: `index = VectorStoreIndex.from_vector_store(vector_store=vector_store)`

### Bug Fixes

- Fixed multimodal notebook
- Updated/fixed the SQL tutorial in the docs

### Miscellaneous

- Minor docs updates
- Added github pull-requset templates
- Added github issue-forms

## [v0.6.20] - 2023-06-04

### New Features

- Added new JSONQueryEngine that uses JSON schema to deliver more accurate JSON query answers
- Metadata support for redis vector-store
- Added Supabase vector store integration

### Bug Fixes

- Fixed typo in text-to-sql prompt

### Breaking/Deprecated API Changes

- Removed GPT prefix from indexes (old imports/names are still supported though)

### Miscellaneous

- Major docs updates, brought important modules to the top level

## [v0.6.19] - 2023-06-02

### New Features

- Added agent tool abstraction for llama-hub data loaders

### Miscellaneous

- Minor doc updates

## [v0.6.18] - 2023-06-02

### Miscellaneous

- Added `Discover LlamaIndex` video series to the tutorials docs section
- Minor docs updates<|MERGE_RESOLUTION|>--- conflicted
+++ resolved
@@ -1,4 +1,10 @@
 # ChangeLog
+
+## Unreleased
+
+### Bug Fixes / Nits
+- Update `LanceDBVectorStore` to handle score and distance (#7754)
+- Pass LLM to memory_cls in `CondenseQuestionChatEngine` (#7785)
 
 ## [0.8.31] - 2023-09-22
 
@@ -7,11 +13,7 @@
 - Allow users to set the embedding dimensions in azure cognitive  vector store (#7734)
 
 ### Bug Fixes / Nits
-<<<<<<< HEAD
 - 📝docs: Update Chatbot Tutorial and Notebook (#7767)
-=======
-- Update `LanceDBVectorStore` to handle score and distance (#7754)
->>>>>>> 57b9c427
 - Fixed response synthesizers with empty nodes (#7773)
 - Fix `NotImplementedError` in auto vector retriever (#7764)
 - Multiple kwargs values in "KnowledgeGraphQueryEngine" bug-fix (#7763)
@@ -21,11 +23,7 @@
 - Update Chatbot_SEC.ipynb (#7711)
 - linter/typechecker-friendly improvements to cassandra test (#7771)
 - Expose debug option of `PgVectorStore` (#7776)
-<<<<<<< HEAD
 - llms/openai: fix Azure OpenAI by considering `prompt_filter_results` field (#7755)
-=======
-- Pass LLM to memory_cls in `CondenseQuestionChatEngine` (#7785)
->>>>>>> 57b9c427
 
 ## [0.8.30] - 2023-09-21
 
