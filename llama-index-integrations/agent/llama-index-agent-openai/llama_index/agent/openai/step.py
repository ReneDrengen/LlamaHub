--- conflicted
+++ resolved
@@ -5,12 +5,7 @@
 import logging
 import uuid
 from functools import partial
-<<<<<<< HEAD
-from threading import Thread
 from typing import Any, Dict, List, Callable, Optional, Union, cast, get_args
-=======
-from typing import Any, Dict, List, Callable, Optional, Tuple, Union, cast, get_args
->>>>>>> 8dd2268c
 import re
 
 from llama_index.agent.openai.utils import resolve_tool_choice
@@ -46,11 +41,8 @@
 from llama_index.core.objects.base import ObjectRetriever
 from llama_index.core.settings import Settings
 from llama_index.core.tools import BaseTool, ToolOutput, adapt_to_async_tool
-<<<<<<< HEAD
 from llama_index.core.tools.types import ToolMetadata
-=======
 from llama_index.core.types import Thread
->>>>>>> 8dd2268c
 from llama_index.llms.openai import OpenAI
 from llama_index.llms.openai.utils import OpenAIToolCall
 
