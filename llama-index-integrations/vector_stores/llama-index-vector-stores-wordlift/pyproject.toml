--- conflicted
+++ resolved
@@ -27,11 +27,7 @@
 name = "llama-index-vector-stores-wordlift"
 packages = [{include = "llama_index/"}]
 readme = "README.md"
-<<<<<<< HEAD
-version = "0.3.0"
-=======
 version = "0.4.3"
->>>>>>> bc71d72f
 
 [tool.poetry.dependencies]
 python = ">=3.8.1,<4.0"
