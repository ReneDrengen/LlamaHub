--- conflicted
+++ resolved
@@ -2,19 +2,6 @@
 
 from typing import List, Optional
 
-<<<<<<< HEAD
-from llama_index.bridge.langchain import print_text
-
-from llama_index.callbacks.base import CallbackManager
-from llama_index.llms.base import ChatMessage
-from llama_index.llms.openai import OpenAI
-from llama_index.schema import NodeWithScore
-from llama_index.indices.base_retriever import BaseRetriever
-from llama_index.response.schema import RESPONSE_TYPE
-from llama_index.tools import BaseTool
-from llama_index.prompts.prompts import QuestionAnswerPrompt
-=======
->>>>>>> e990aac6
 from llama_index.agent.openai_agent import (
     DEFAULT_MAX_FUNCTION_CALLS,
     DEFAULT_MODEL_NAME,
@@ -116,11 +103,7 @@
         """
         qa_prompt = qa_prompt or DEFAULT_QA_PROMPT
         chat_history = chat_history or []
-<<<<<<< HEAD
-        llm = llm or OpenAI(model="gpt-3.5-turbo-0613")
-=======
         llm = llm or OpenAI(model=DEFAULT_MODEL_NAME)
->>>>>>> e990aac6
         if not isinstance(llm, OpenAI):
             raise ValueError("llm must be a OpenAI instance")
 
