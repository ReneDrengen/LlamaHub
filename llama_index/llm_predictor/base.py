"""Wrapper functions around an LLM chain."""

import logging
from abc import ABC, abstractmethod
<<<<<<< HEAD
from typing import Any, Dict, List, Optional

from typing_extensions import Self
=======
from collections import ChainMap
from typing import Any, List, Optional
>>>>>>> 3e02688c

from llama_index.bridge.pydantic import BaseModel, PrivateAttr
from llama_index.callbacks.base import CallbackManager
from llama_index.callbacks.schema import CBEventType, EventPayload
from llama_index.llm_predictor.utils import (
    astream_chat_response_to_tokens,
    astream_completion_response_to_tokens,
    stream_chat_response_to_tokens,
    stream_completion_response_to_tokens,
)
from llama_index.llms.base import LLM, ChatMessage, LLMMetadata, MessageRole
from llama_index.llms.utils import LLMType, resolve_llm
from llama_index.prompts.base import BasePromptTemplate, PromptTemplate
from llama_index.schema import BaseComponent
from llama_index.types import TokenAsyncGen, TokenGen

logger = logging.getLogger(__name__)


class BaseLLMPredictor(BaseComponent, ABC):
    """Base LLM Predictor."""

    def dict(self, **kwargs: Any) -> Dict[str, Any]:
        data = super().dict(**kwargs)
        data["llm"] = self.llm.to_dict()
        return data

    def to_dict(self, **kwargs: Any) -> Dict[str, Any]:
        data = super().to_dict(**kwargs)
        data["llm"] = self.llm.to_dict()
        return data

    @property
    @abstractmethod
    def llm(self) -> LLM:
        """Get LLM."""

    @property
    @abstractmethod
    def callback_manager(self) -> CallbackManager:
        """Get callback manager."""

    @property
    @abstractmethod
    def metadata(self) -> LLMMetadata:
        """Get LLM metadata."""

    @abstractmethod
    def predict(self, prompt: BasePromptTemplate, **prompt_args: Any) -> str:
        """Predict the answer to a query."""

    @abstractmethod
    def stream(self, prompt: BasePromptTemplate, **prompt_args: Any) -> TokenGen:
        """Stream the answer to a query."""

    @abstractmethod
    async def apredict(self, prompt: BasePromptTemplate, **prompt_args: Any) -> str:
        """Async predict the answer to a query."""

    @abstractmethod
    async def astream(
        self, prompt: BasePromptTemplate, **prompt_args: Any
    ) -> TokenAsyncGen:
        """Async predict the answer to a query."""


class LLMPredictor(BaseLLMPredictor):
    """LLM predictor class.

    A lightweight wrapper on top of LLMs that handles:
    - conversion of prompts to the string input format expected by LLMs
    - logging of prompts and responses to a callback manager

    NOTE: Mostly keeping around for legacy reasons. A potential future path is to
    deprecate this class and move all functionality into the LLM class.
    """

    class Config:
        arbitrary_types_allowed = True

    system_prompt: Optional[str]
    query_wrapper_prompt: Optional[BasePromptTemplate]
    _llm: LLM = PrivateAttr()

    def __init__(
        self,
        llm: Optional[LLMType] = "default",
        callback_manager: Optional[CallbackManager] = None,
        system_prompt: Optional[str] = None,
        query_wrapper_prompt: Optional[BasePromptTemplate] = None,
    ) -> None:
        """Initialize params."""
        self._llm = resolve_llm(llm)

        if callback_manager:
            self._llm.callback_manager = callback_manager

        super().__init__(
            system_prompt=system_prompt, query_wrapper_prompt=query_wrapper_prompt
        )

    @classmethod
    def from_dict(cls, data: Dict[str, Any], **kwargs: Any) -> Self:  # type: ignore
        if isinstance(kwargs, dict):
            data.update(kwargs)

        data.pop("class_name", None)

        llm = data.get("llm", "default")
        if llm != "default":
            from llama_index.llms.loading import load_llm

            llm = load_llm(llm)

        data["llm"] = llm
        return cls(**data)

    @classmethod
    def class_name(cls) -> str:
        return "LLMPredictor"

    @property
    def llm(self) -> LLM:
        """Get LLM."""
        return self._llm

    @property
    def callback_manager(self) -> CallbackManager:
        """Get callback manager."""
        return self._llm.callback_manager

    @property
    def metadata(self) -> LLMMetadata:
        """Get LLM metadata."""
        return self._llm.metadata

    def _log_template_data(
        self, prompt: BasePromptTemplate, **prompt_args: Any
    ) -> None:
        template_vars = {
            k: v
            for k, v in ChainMap(prompt.kwargs, prompt_args).items()
            if k in prompt.template_vars
        }
        with self.callback_manager.event(
            CBEventType.TEMPLATING,
            payload={
                EventPayload.TEMPLATE: prompt.get_template(llm=self._llm),
                EventPayload.TEMPLATE_VARS: template_vars,
                EventPayload.SYSTEM_PROMPT: self.system_prompt,
                EventPayload.QUERY_WRAPPER_PROMPT: self.query_wrapper_prompt,
            },
        ):
            pass

    def _run_program(
        self,
        output_cls: BaseModel,
        prompt: PromptTemplate,
        **prompt_args: Any,
    ) -> str:
        from llama_index.program.utils import get_program_for_llm

        program = get_program_for_llm(output_cls, prompt, self._llm)

        chat_response = program(**prompt_args)
        return chat_response.json()

    async def _arun_program(
        self,
        output_cls: BaseModel,
        prompt: PromptTemplate,
        **prompt_args: Any,
    ) -> str:
        from llama_index.program.utils import get_program_for_llm

        program = get_program_for_llm(output_cls, prompt, self._llm)

        chat_response = await program.acall(**prompt_args)
        return chat_response.json()

    def predict(
        self,
        prompt: BasePromptTemplate,
        output_cls: Optional[BaseModel] = None,
        **prompt_args: Any,
    ) -> str:
        """Predict."""
        self._log_template_data(prompt, **prompt_args)

        if output_cls is not None:
            output = self._run_program(output_cls, prompt, **prompt_args)
        elif self._llm.metadata.is_chat_model:
            messages = prompt.format_messages(llm=self._llm, **prompt_args)
            messages = self._extend_messages(messages)
            chat_response = self._llm.chat(messages)
            output = chat_response.message.content or ""
        else:
            formatted_prompt = prompt.format(llm=self._llm, **prompt_args)
            formatted_prompt = self._extend_prompt(formatted_prompt)
            response = self._llm.complete(formatted_prompt)
            output = response.text

        logger.debug(output)

        return output

    def stream(
        self,
        prompt: BasePromptTemplate,
        output_cls: Optional[BaseModel] = None,
        **prompt_args: Any,
    ) -> TokenGen:
        """Stream."""
        if output_cls is not None:
            raise NotImplementedError("Streaming with output_cls not supported.")

        self._log_template_data(prompt, **prompt_args)

        if self._llm.metadata.is_chat_model:
            messages = prompt.format_messages(llm=self._llm, **prompt_args)
            messages = self._extend_messages(messages)
            chat_response = self._llm.stream_chat(messages)
            stream_tokens = stream_chat_response_to_tokens(chat_response)
        else:
            formatted_prompt = prompt.format(llm=self._llm, **prompt_args)
            formatted_prompt = self._extend_prompt(formatted_prompt)
            stream_response = self._llm.stream_complete(formatted_prompt)
            stream_tokens = stream_completion_response_to_tokens(stream_response)
        return stream_tokens

    async def apredict(
        self,
        prompt: BasePromptTemplate,
        output_cls: Optional[BaseModel] = None,
        **prompt_args: Any,
    ) -> str:
        """Async predict."""
        self._log_template_data(prompt, **prompt_args)

        if output_cls is not None:
            output = await self._arun_program(output_cls, prompt, **prompt_args)
        elif self._llm.metadata.is_chat_model:
            messages = prompt.format_messages(llm=self._llm, **prompt_args)
            messages = self._extend_messages(messages)
            chat_response = await self._llm.achat(messages)
            output = chat_response.message.content or ""
        else:
            formatted_prompt = prompt.format(llm=self._llm, **prompt_args)
            formatted_prompt = self._extend_prompt(formatted_prompt)
            response = await self._llm.acomplete(formatted_prompt)
            output = response.text

        logger.debug(output)

        return output

    async def astream(
        self,
        prompt: BasePromptTemplate,
        output_cls: Optional[BaseModel] = None,
        **prompt_args: Any,
    ) -> TokenAsyncGen:
        """Async stream."""
        if output_cls is not None:
            raise NotImplementedError("Streaming with output_cls not supported.")

        self._log_template_data(prompt, **prompt_args)

        if self._llm.metadata.is_chat_model:
            messages = prompt.format_messages(llm=self._llm, **prompt_args)
            messages = self._extend_messages(messages)
            chat_response = await self._llm.astream_chat(messages)
            stream_tokens = await astream_chat_response_to_tokens(chat_response)
        else:
            formatted_prompt = prompt.format(llm=self._llm, **prompt_args)
            formatted_prompt = self._extend_prompt(formatted_prompt)
            stream_response = await self._llm.astream_complete(formatted_prompt)
            stream_tokens = await astream_completion_response_to_tokens(stream_response)
        return stream_tokens

    def _extend_prompt(
        self,
        formatted_prompt: str,
    ) -> str:
        """Add system and query wrapper prompts to base prompt."""
        extended_prompt = formatted_prompt
        if self.system_prompt:
            extended_prompt = self.system_prompt + "\n\n" + extended_prompt

        if self.query_wrapper_prompt:
            extended_prompt = self.query_wrapper_prompt.format(
                query_str=extended_prompt
            )

        return extended_prompt

    def _extend_messages(self, messages: List[ChatMessage]) -> List[ChatMessage]:
        """Add system prompt to chat message list."""
        if self.system_prompt:
            messages = [
                ChatMessage(role=MessageRole.SYSTEM, content=self.system_prompt),
                *messages,
            ]
        return messages<|MERGE_RESOLUTION|>--- conflicted
+++ resolved
@@ -2,14 +2,10 @@
 
 import logging
 from abc import ABC, abstractmethod
-<<<<<<< HEAD
+from collections import ChainMap
 from typing import Any, Dict, List, Optional
 
 from typing_extensions import Self
-=======
-from collections import ChainMap
-from typing import Any, List, Optional
->>>>>>> 3e02688c
 
 from llama_index.bridge.pydantic import BaseModel, PrivateAttr
 from llama_index.callbacks.base import CallbackManager
