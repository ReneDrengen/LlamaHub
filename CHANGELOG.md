# ChangeLog

## Unreleased

### New Features
- Allow users to set the embedding dimensions in azure cognitive  vector store (#7734)

### Bug Fixes / Nits
- Fixed response synthesizers with empty nodes (#7773)
- Fix `NotImplementedError` in auto vector retriever (#7764)
- Pass service context to index for dataset generator (#7748)
<<<<<<< HEAD
- Fix output parsers for selector templates (#7774)
=======
- Expose debug option of `PgVectorStore` (#7776)
>>>>>>> a04695ea

## [0.8.30] - 2023-09-21

### New Features
- Add support for `gpt-3.5-turbo-instruct` (#7729)
- Add support for `TimescaleVectorStore` (#7727)
- Added `LongContextReorder` for lost-in-the-middle issues (#7719)
- Add retrieval evals (#7738)

### Bug Fixes / Nits
- Added node post-processors to async context chat engine (#7731)
- Added unique index name for postgres tsv column (#7741)

## [0.8.29.post1] - 2023-09-18

### Bug Fixes / Nits
- Fix langchain import error for embeddings (#7714)

## [0.8.29] - 2023-09-18

### New Features
- Added metadata filtering to the base simple vector store (#7564)
- add low-level router guide (#7708)
- Add CustomQueryEngine class (#7703)

### Bug Fixes / Nits
- Fix context window metadata in lite-llm (#7696)

## [0.8.28] - 2023-09-16

### New Features
- Add CorrectnessEvaluator (#7661)
- Added support for `Ollama` LLMs (#7635)
- Added `HWPReader` (#7672)
- Simplified portkey LLM interface (#7669)
- Added async operation support to `ElasticsearchStore` vector store (#7613)
- Added support for `LiteLLM` (#7600)
- Added batch evaluation runner (#7692)

### Bug Fixes / Nits
- Avoid `NotImplementedError` for async langchain embeddings (#7668)
- Imrpoved reliability of LLM selectors (#7678)
- Fixed `query_wrapper_prompt` and `system_prompt` for output parsers and completion models (#7678)
- Fixed node attribute inheritance in citation query engine (#7675)

### Breaking Changes
- Refactor and update `BaseEvaluator` interface to be more consistent (#7661)
  - Use `evaluate` function for generic input
  - Use `evaluate_response` function with `Response` objects from llama index query engine
- Update existing evaluators with more explicit naming
  - `ResponseEvaluator` -> `FaithfulnessEvaluator`
  - `QueryResponseEvaluator` -> `RelevancyEvaluator`
  - old names are kept as class aliases for backwards compatibility

## [0.8.27] - 2023-09-14

### New Features
- add low-level tutorial section (#7673)

### Bug Fixes / Nits
- default delta should be a dict (#7665)
- better query wrapper logic on LLMPredictor (#7667)

## [0.8.26] - 2023-09-12

### New Features
- add non-linear embedding adapter (#7658)
- Add "finetune + RAG" evaluation to knowledge fine-tuning notebook (#7643)

### Bug Fixes / Nits
- Fixed chunk-overlap for sentence splitter (#7590)

## [0.8.25] - 2023-09-12

### New Features
- Added `AGENT_STEP` callback event type (#7652)

### Bug Fixes / Nits
- Allowed `simple` mode to work with `as_chat_engine()` (#7637)
- Fixed index error in azure streaming (#7646)
- Removed `pdb` from llama-cpp (#7651)

## [0.8.24] - 2023-09-11

## New Features
- guide: fine-tuning to memorize knowledge (#7626)
- added ability to customize prompt template for eval modules (#7626)

### Bug Fixes
- Properly detect `llama-cpp-python` version for loading the default GGML or GGUF `llama2-chat-13b` model (#7616)
- Pass in `summary_template` properly with `RetrieverQueryEngine.from_args()` (#7621)
- Fix span types in wandb callback (#7631)

## [0.8.23] - 2023-09-09

### Bug Fixes
- Make sure context and system prompt is included in prompt for first chat for llama2 (#7597)
- Avoid negative chunk size error in refine process (#7607)
- Fix relationships for small documents in hierarchical node parser (#7611)
- Update Anyscale Endpoints integration with full streaming and async support (#7602)
- Better support of passing credentials as LLM constructor args in `OpenAI`, `AzureOpenAI`, and `Anyscale` (#7602)

### Breaking Changes
- Update milvus vector store to support filters and dynamic schemas (#7286)
  - See the [updated notebook](https://gpt-index.readthedocs.io/en/stable/examples/vector_stores/MilvusIndexDemo.html) for usage
- Added NLTK to core dependencies to support the default sentence splitter (#7606)

## [0.8.22] - 2023-09-07

### New Features
- Added support for ElasticSearch Vector Store (#7543)

### Bug Fixes / Nits
- Fixed small `_index` bug in `ElasticSearchReader` (#7570)
- Fixed bug with prompt helper settings in global service contexts (#7576)
- Remove newlines from openai embeddings again (#7588)
- Fixed small bug with setting `query_wrapper_prompt` in the service context (#7585)

### Breaking/Deprecated API Changes
- Clean up vector store interface to use `BaseNode` instead of `NodeWithEmbedding`
  - For majority of users, this is a no-op change
  - For users directly operating with the `VectorStore` abstraction and manually constructing `NodeWithEmbedding` objects, this is a minor breaking change. Use `TextNode` with `embedding` set directly, instead of `NodeWithEmbedding`.

## [0.8.21] - 2023-09-06

### New Features
- add embedding adapter fine-tuning engine + guide (#7565)
- Added support for Azure Cognitive Search vector store (#7469)
- Support delete in supabase (#6951)
- Added support for Espilla vector store (#7539)
- Added support for AnyScale LLM (#7497)

### Bug Fixes / Nits
- Default to user-configurable top-k in `VectorIndexAutoRetriever` (#7556)
- Catch validation errors for structured responses (#7523)
- Fix streaming refine template (#7561)

## [0.8.20] - 2023-09-04

### New Features
- Added Portkey LLM integration (#7508)
- Support postgres/pgvector hybrid search (#7501)
- upgrade recursive retriever node reference notebook (#7537)

## [0.8.19] - 2023-09-03

### New Features
- replace list index with summary index  (#7478)
- rename list index to summary index part 2 (#7531)

## [0.8.18] - 2023-09-03

### New Features
- add agent finetuning guide (#7526)

## [0.8.17] - 2023-09-02

### New Features
- Make (some) loaders serializable (#7498)
- add node references to recursive retrieval (#7522)

### Bug Fixes / Nits
- Raise informative error when metadata is too large during splitting (#7513)
- Allow langchain splitter in simple node parser (#7517)

## [0.8.16] - 2023-09-01

### Bug Fixes / Nits
- fix link to Marvin notebook in docs (#7504)
- Ensure metadata is not `None` in `SimpleWebPageReader` (#7499)
- Fixed KGIndex visualization (#7493)
- Improved empty response in KG Index (#7493)

## [0.8.15] - 2023-08-31

### New Features
- Added support for `MarvinEntityExtractor` metadata extractor (#7438)
- Added a url_metadata callback to SimpleWebPageReader (#7445)
- Expanded callback logging events (#7472)

### Bug Fixes / Nits
- Only convert newlines to spaces for text 001 embedding models in OpenAI (#7484)
- Fix `KnowledgeGraphRagRetriever` for non-nebula indexes (#7488)
- Support defined embedding dimension in `PGVectorStore` (#7491)
- Greatly improved similarity calculation speed for the base vector store (#7494)

## [0.8.14] - 2023-08-30

### New Features
- feat: non-kg heterogeneous graph support in Graph RAG (#7459)
- rag guide (#7480)

### Bug Fixes / Nits
- Improve openai fine-tuned model parsing (#7474)
- doing some code de-duplication (#7468)
- support both str and templates for query_wrapper_prompt in HF LLMs (#7473)

## [0.8.13] - 2023-08-29

### New Features
- Add embedding finetuning (#7452)
- Added support for RunGPT LLM (#7401)
- Integration guide and notebook with DeepEval (#7425)
- Added `VectorIndex` and `VectaraRetriever` as a managed index (#7440)
- Added support for `to_tool_list` to detect and use async functions (#7282)

## [0.8.12] - 2023-08-28

### New Features

- add openai finetuning class (#7442)
- Service Context to/from dict (#7395)
- add finetuning guide (#7429)

### Smaller Features / Nits / Bug Fixes
- Add example how to run FalkorDB docker (#7441)
- Update root.md to use get_response_synthesizer expected type. (#7437) 
- Bugfix MonsterAPI Pydantic version v2/v1 support. Doc Update (#7432)

## [0.8.11.post3] - 2023-08-27

### New Features
- AutoMergingRetriever (#7420)

## [0.8.10.post1] - 2023-08-25

### New Features
- Added support for `MonsterLLM` using MonsterAPI (#7343) 
- Support comments fields in NebulaGraphStore and int type VID (#7402)
- Added configurable endpoint for DynamoDB (#6777)
- Add structured answer filtering for Refine response synthesizer (#7317)

### Bug Fixes / Nits
- Use `utf-8` for json file reader (#7390)
- Fix entity extractor initialization (#7407)

## [0.8.9] - 2023-08-24

### New Features
- Added support for FalkorDB/RedisGraph graph store (#7346)
- Added directed sub-graph RAG (#7378)
- Added support for `BM25Retriever` (#7342)

### Bug Fixes / Nits
- Added `max_tokens` to `Xinference` LLM (#7372)
- Support cache dir creation in multithreaded apps (#7365)
- Ensure temperature is a float for openai (#7382)
- Remove duplicate subjects in knowledge graph retriever (#7378)
- Added support for both pydantic v1 and v2 to allow other apps to move forward (#7394)

### Breaking/Deprecated API Changes
- Refactor prompt template (#7319)
  - Use `BasePromptTemplate` for generic typing
  - Use `PromptTemplate`, `ChatPromptTemplate`, `SelectorPromptTemplate` as core implementations
  - Use `LangchainPromptTemplate` for compatibility with Langchain prompt templates
  - Fully replace specific prompt classes (e.g. `SummaryPrompt`) with generic `BasePromptTemplate` for typing in codebase.
  - Keep `Prompt` as an alias for `PromptTemplate` for backwards compatibility.
  - BREAKING CHANGE: remove support for `Prompt.from_langchain_prompt`, please use `template=LangchainPromptTemplate(lc_template)` instead.


## [0.8.8] - 2023-08-23

### New Features
- `OpenAIFineTuningHandler` for collecting LLM inputs/outputs for OpenAI fine tuning (#7367)

### Bug Fixes / Nits
- Add support for `claude-instant-1.2` (#7369)

## [0.8.7] - 2023-08-22

### New Features
- Support fine-tuned OpenAI models (#7364)
- Added support for Cassandra vector store (#6784)
- Support pydantic fields in tool functions (#7348)

### Bug Fixes / Nits
- Fix inifinite looping with forced function call in `OpenAIAgent` (#7363)

## [0.8.6] - 2023-08-22

### New Features
- auto vs. recursive retriever notebook (#7353)
- Reader and Vector Store for BagelDB with example notebooks (#7311)

### Bug Fixes / Nits
- Use service context for intermediate index in retry source query engine (#7341)
- temp fix for prompt helper + chat models (#7350)
- Properly skip unit-tests when packages not installed (#7351)

## [0.8.5.post2] - 2023-08-20

### New Features
- Added FireStore docstore/index store support (#7305)
- add recursive agent notebook (#7330)

### Bug Fixes / Nits
- Fix Azure pydantic error (#7329)
- fix callback trace ids (make them a context var)  (#7331)

## [0.8.5.post1] - 2023-08-18

### New Features
- Awadb Vector Store (#7291)

### Bug Fixes / Nits
- Fix bug in OpenAI llm temperature type 

## [0.8.5] - 2023-08-18

### New Features
- Expose a system prompt/query wrapper prompt in the service context for open-source LLMs (#6647)
- Changed default MyScale index format to `MSTG` (#7288)
- Added tracing to chat engines/agents (#7304)
- move LLM and embeddings to pydantic (#7289)

### Bug Fixes / Nits
- Fix sentence splitter bug (#7303)
- Fix sentence splitter infinite loop (#7295)

## [0.8.4] - 2023-08-17

### Bug Fixes / Nits
- Improve SQL Query parsing (#7283)
- Fix loading embed_model from global service context (#7284)
- Limit langchain version until we migrate to pydantic v2 (#7297)

## [0.8.3] - 2023-08-16

### New Features
- Added Knowledge Graph RAG Retriever (#7204)

### Bug Fixes / Nits
- accept `api_key` kwarg in OpenAI LLM class constructor (#7263)
- Fix to create separate queue instances for separate instances of `StreamingAgentChatResponse` (#7264)

## [0.8.2.post1] - 2023-08-14

### New Features
- Added support for Rockset as a vector store (#7111)

### Bug Fixes
- Fixed bug in service context definition that could disable LLM (#7261)

## [0.8.2] - 2023-08-14

### New Features
- Enable the LLM or embedding model to be disabled by setting to `None` in the service context (#7255)
- Resolve nearly any huggingface embedding model using the `embed_model="local:<model_name>"` syntax (#7255)
- Async tool-calling support (#7239)

### Bug Fixes / Nits
- Updated supabase kwargs for add and query (#7103)
- Small tweak to default prompts to allow for more general purpose queries (#7254)
- Make callback manager optional for `CustomLLM` + docs update (#7257)

## [0.8.1] - 2023-08-13

### New Features
- feat: add node_postprocessors to ContextChatEngine (#7232)
- add ensemble query engine tutorial (#7247)

### Smaller Features
- Allow EMPTY keys for Fastchat/local OpenAI API endpoints (#7224) 

## [0.8.0] - 2023-08-11

### New Features
- Added "LLAMA_INDEX_CACHE_DIR" to control cached files (#7233)
- Default to pydantic selectors when possible (#7154, #7223)
- Remove the need for langchain wrappers on `embed_model` in the service context (#7157)
- Metadata extractors take an `LLM` object now, in addition to `LLMPredictor` (#7202)
- Added local mode + fallback to llama.cpp + llama2 (#7200)
- Added local fallback for embeddings to `BAAI/bge-small-en` (#7200)
- Added `SentenceWindowNodeParser` + `MetadataReplacementPostProcessor` (#7211)

### Breaking Changes
- Change default LLM to gpt-3.5-turbo from text-davinci-003 (#7223)
- Change prompts for compact/refine/tree_summarize to work better with gpt-3.5-turbo (#7150, #7179, #7223)
- Increase default LLM temperature to 0.1 (#7180)

## [0.7.24.post1] - 2023-08-11

### Other Changes
- Reverted #7223 changes to defaults (#7235)

## [0.7.24] - 2023-08-10

### New Features
- Default to pydantic selectors when possible (#7154, #7223)
- Remove the need for langchain wrappers on `embed_model` in the service context (#7157)
- Metadata extractors take an `LLM` object now, in addition to `LLMPredictor` (#7202)
- Added local mode + fallback to llama.cpp + llama2 (#7200)
- Added local fallback for embeddings to `BAAI/bge-small-en` (#7200)
- Added `SentenceWindowNodeParser` + `MetadataReplacementPostProcessor` (#7211)

### Breaking Changes
- Change default LLM to gpt-3.5-turbo from text-davinci-003 (#7223)
- Change prompts for compact/refine/tree_summarize to work better with gpt-3.5-turbo (#7150, #7179, #7223)
- Increase default LLM temperature to 0.1 (#7180)

### Other Changes
- docs: Improvements to Mendable Search (#7220)
- Refactor openai agent (#7077)

### Bug Fixes / Nits
- Use `1 - cosine_distance` for pgvector/postgres vector db (#7217)
- fix metadata formatting and extraction (#7216)
- fix(readers): Fix non-ASCII JSON Reader bug (#7086)
- Chore: change PgVectorStore variable name from `sim` to `distance` for clarity (#7226)

## [0.7.23] - 2023-08-10

### Bug Fixes / Nits
- Fixed metadata formatting with custom tempalates and inheritance (#7216)

## [0.7.23] - 2023-08-10

### New Features
- Add "one click observability" page to docs (#7183)
- Added Xorbits inference for local deployments (#7151)
- Added Zep vector store integration (#7203)
- feat/zep vectorstore (#7203)

### Bug Fixes / Nits
- Update the default `EntityExtractor` model (#7209)
- Make `ChatMemoryBuffer` pickleable (#7205)
- Refactored `BaseOpenAIAgent` (#7077)

## [0.7.22] - 2023-08-08

### New Features
- add ensemble retriever notebook (#7190)
- DOCS: added local llama2 notebook (#7146)

### Bug Fixes / Nits
- Fix for `AttributeError: 'OpenAIAgent' object has no attribute 'callback_manager'` by calling super constructor within `BaseOpenAIAgent`
- Remove backticks from nebula queries (#7192)

## [0.7.21] - 2023-08-07

### New Features
- Added an `EntityExtractor` for metadata extraction (#7163)

## [0.7.20] - 2023-08-06

### New Features
- add router module docs (#7171)
- add retriever router (#7166)

### New Features
- Added a `RouterRetriever` for routing queries to specific retrievers (#7166)

### Bug Fixes / Nits
- Fix for issue where having multiple concurrent streamed responses from `OpenAIAgent` would result in interleaving of tokens across each response stream. (#7164)
- fix llms callbacks issue (args[0] error) (#7165)

## [0.7.19] - 2023-08-04

### New Features
- Added metadata filtering to weaviate (#7130)
- Added token counting (and all callbacks) to agents and streaming (#7122)

## [0.7.18] - 2023-08-03

### New Features
- Added `to/from_string` and `to/from_dict` methods to memory objects (#7128)
- Include columns comments from db tables in table info for SQL queries (#7124)
- Add Neo4j support (#7122)

### Bug Fixes / Nits
- Added `Azure AD` validation support to the `AzureOpenAI` class (#7127)
- add `flush=True` when printing agent/chat engine response stream (#7129)
- Added `Azure AD` support to the `AzureOpenAI` class (#7127)
- Update LLM question generator prompt to mention JSON markdown (#7105)
- Fixed `astream_chat` in chat engines (#7139)

## [0.7.17] - 2023-08-02

### New Features
- Update `ReActAgent` to support memory modules (minor breaking change since the constructor takes `memory` instead of `chat_history`, but the main `from_tools` method remains backward compatible.) (#7116)
- Update `ReActAgent` to support streaming (#7119)
- Added Neo4j graph store and query engine integrations (#7122)
- add object streaming (#7117)

## [0.7.16] - 2023-07-30

### New Features

- Chat source nodes (#7078)

## [0.7.15] - 2023-07-29

### Bug Fixes / Nits
- anthropic api key  customization (#7082)
- Fix broken link to API reference in Contributor Docs (#7080)
- Update vector store docs (#7076)
- Update comment (#7073)

## [0.7.14] - 2023-07-28

### New Features

- Added HotpotQADistractor benchmark evaluator (#7034)
- Add metadata filter and delete support for LanceDB (#7048)
- Use MetadataFilters in opensearch (#7005)
- Added support for `KuzuGraphStore` (#6970)
- Added `kg_triplet_extract_fn` to customize how KGs are built (#7068)

### Bug Fixes / Nits

- Fix string formatting in context chat engine (#7050)
- Fixed tracing for async events (#7052)
- Less strict triplet extraction for KGs (#7059)
- Add configurable limit to KG data retrieved (#7059)
- Nebula connection improvements (#7059)
- Bug fix in building source nodes for agent response (#7067)

## [0.7.13] - 2023-07-26

### New Features

- Support function calling api for AzureOpenAI (#7041)

### Bug Fixes / Nits

- tune prompt to get rid of KeyError in SubQ engine (#7039)
- Fix validation of Azure OpenAI keys (#7042)

## [0.7.12] - 2023-07-25

### New Features

- Added `kwargs` to `ComposableGraph` for the underlying query engines (#6990)
- Validate openai key on init (#6940)
- Added async embeddings and async RetrieverQueryEngine (#6587)
- Added async `aquery` and `async_add` to PGVectorStore (#7031)
- Added `.source_nodes` attribute to chat engine and agent responses (#7029)
- Added `OpenInferenceCallback` for storing generation data in OpenInference format (#6998)

### Bug Fixes / Nits

- Fix achat memory initialization for data agents (#7000)
- Add `print_response_stream()` to agengt/chat engine response class (#7018)

### Bug Fixes / Nits

- Fix achat memory initialization for data agents (#7000)
- Add `print_response_stream()` to agengt/chat engine response class (#7018)

## [v0.7.11.post1] - 2023-07-20

### New Features

- Default to pydantic question generation when possible for sub-question query engine (#6979)

### Bug Fixes / Nits

- Fix returned order of messages in large chat memory (#6979)

## [v0.7.11] - 2023-07-19

### New Features

- Added a `SentenceTransformerRerank` node post-processor for fast local re-ranking (#6934)
- Add numpy support for evaluating queries in pandas query engine (#6935)
- Add metadata filtering support for Postgres Vector Storage integration (#6968)
- Proper llama2 support for agents and query engines (#6969)

### Bug Fixes / Nits

- Added `model_name` to LLMMetadata (#6911)
- Fallback to retriever service context in query engines (#6911)
- Fixed `as_chat_engine()` ValueError with extra kwargs (#6971

## [v0.7.10.post1] - 2023-07-18

### New Features

- Add support for Replicate LLM (vicuna & llama 2!)

### Bug Fixes / Nits

- fix streaming for condense chat engine (#6958)

## [v0.7.10] - 2023-07-17

### New Features

- Add support for chroma v0.4.0 (#6937)
- Log embedding vectors to callback manager (#6962)

### Bug Fixes / Nits

- add more robust embedding timeouts (#6779)
- improved connection session management on postgres vector store (#6843)

## [v0.7.9] - 2023-07-15

### New Features

- specify `embed_model="local"` to use default local embbeddings in the service context (#6806)
- Add async `acall` endpoint to `BasePydanticProgram` (defaults to sync version). Implement for `OpenAIPydanticProgram`

### Bug Fixes / Nits

- fix null metadata for searching existing vector dbs (#6912)
- add module guide docs for `SimpleDirectoryReader` (#6916)
- make sure `CondenseQuestionChatEngine` streaming chat endpoints work even if not explicitly setting `streaming=True` in the underlying query engine.

## [v0.7.8] - 2023-07-13

### New Features

- Added embedding speed benchmark (#6876)
- Added BEIR retrieval benchmark (#6825)

### Bug Fixes / Nits

- remove toctrees from deprecated_terms (#6895)
- Relax typing dependencies (#6879)
- docs: modification to evaluation notebook (#6840)
- raise error if the model does not support functions (#6896)
- fix(bench embeddings): bug not taking into account string length (#6899)x

## [v0.7.7] - 2023-07-13

### New Features

- Improved milvus consistency support and output fields support (#6452)
- Added support for knowledge graph querying w/ cypyer+nebula (#6642)
- Added `Document.example()` to create documents for fast prototyping (#6739)
- Replace react chat engine to use native reactive agent (#6870)

### Bug Fixes / Nits

- chore: added a help message to makefile (#6861)

### Bug Fixes / Nits

- Fixed support for using SQLTableSchema context_str attribute (#6891)

## [v0.7.6] - 2023-07-12

### New Features

- Added sources to agent/chat engine responses (#6854)
- Added basic chat buffer memory to agents / chat engines (#6857)
- Adding load and search tool (#6871)
- Add simple agent benchmark (#6869)
- add agent docs (#6866)
- add react agent (#6865)

### Breaking/Deprecated API Changes

- Replace react chat engine with native react agent (#6870)
- Set default chat mode to "best": use openai agent when possible, otherwise use react agent (#6870)

### Bug Fixes / Nits

- Fixed support for legacy vector store metadata (#6867)
- fix chroma notebook in docs (#6872)
- update LC embeddings docs (#6868)

## [v0.7.5] - 2023-07-11

### New Features

- Add `Anthropic` LLM implementation (#6855)

### Bug Fixes / Nits

- Fix indexing error in `SentenceEmbeddingOptimizer` (#6850)
- fix doc for custom embedding model (#6851)
- fix(silent error): Add validation to `SimpleDirectoryReader` (#6819)
- Fix link in docs (#6833)
- Fixes Azure gpt-35-turbo model not recognized (#6828)
- Update Chatbot_SEC.ipynb (#6808)
- Rename leftover original name to LlamaIndex (#6792)
- patch nested traces of the same type (#6791)

## [v0.7.4] - 2023-07-08

### New Features

- `MetadataExtractor` - Documnent Metadata Augmentation via LLM-based feature extractors (#6764)

### Bug Fixes / Nits

- fixed passing in query bundle to node postprocessors (#6780)
- fixed error in callback manager with nested traces (#6791)

## [v0.7.3] - 2023-07-07

### New Features

- Sub question query engine returns source nodes of sub questions in the callback manager (#6745)
- trulens integration (#6741)
- Add sources to subquestion engine (#6745)

### Bug Fixes / Nits

- Added/Fixed streaming support to simple and condense chat engines (#6717)
- fixed `response_mode="no_text"` response synthesizer (#6755)
- fixed error setting `num_output` and `context_window` in service context (#6766)
- Fix missing as_query_engine() in tutorial (#6747)
- Fixed variable sql_query_engine in the notebook (#6778)
- fix required function fields (#6761)
- Remove usage of stop token in Prompt, SQL gen (#6782)

## [v0.7.2] - 2023-07-06

### New Features

- Support Azure OpenAI (#6718)
- Support prefix messages (e.g. system prompt) in chat engine and OpenAI agent (#6723)
- Added `CBEventType.SUB_QUESTIONS` event type for tracking sub question queries/responses (#6716)

### Bug Fixes / Nits

- Fix HF LLM output error (#6737)
- Add system message support for langchain message templates (#6743)
- Fixed applying node-postprocessors (#6749)
- Add missing `CustomLLM` import under `llama_index.llms` (#6752)
- fix(typo): `get_transformer_tokenizer_fn` (#6729)
- feat(formatting): `black[jupyter]` (#6732)
- fix(test): `test_optimizer_chinese` (#6730)

## [v0.7.1] - 2023-07-05

### New Features

- Streaming support for OpenAI agents (#6694)
- add recursive retriever + notebook example (#6682)

## [v0.7.0] - 2023-07-04

### New Features

- Index creation progress bars (#6583)

### Bug Fixes/ Nits

- Improved chat refine template (#6645)

### Breaking/Deprecated API Changes

- Change `BaseOpenAIAgent` to use `llama_index.llms.OpenAI`. Adjust `chat_history` to use `List[ChatMessage]]` as type.
- Remove (previously deprecated) `llama_index.langchain_helpers.chain_wrapper` module.
- Remove (previously deprecated) `llama_index.token_counter.token_counter` module. See [migration guide](/how_to/callbacks/token_counting_migration.html) for more details on new callback based token counting.
- Remove `ChatGPTLLMPredictor` and `HuggingFaceLLMPredictor`. See [migration guide](/how_to/customization/llms_migration_guide.html) for more details on replacements.
- Remove support for setting `cache` via `LLMPredictor` constructor.
- Update `BaseChatEngine` interface:
  - adjust `chat_history` to use `List[ChatMessage]]` as type
  - expose `chat_history` state as a property
  - support overriding `chat_history` in `chat` and `achat` endpoints
- Remove deprecated arguments for `PromptHelper`: `max_input_size`, `embedding_limit`, `max_chunk_overlap`
- Update all notebooks to use native openai integration (#6696)

## [v0.6.38] - 2023-07-02

### New Features

- add optional tqdm progress during index creation (#6583)
- Added async support for "compact" and "refine" response modes (#6590)
- [feature]add transformer tokenize functionalities for optimizer (chinese) (#6659)
- Add simple benchmark for vector store (#6670)
- Introduce `llama_index.llms` module, with new `LLM` interface, and `OpenAI`, `HuggingFaceLLM`, `LangChainLLM` implementations. (#6615)
- Evaporate pydantic program (#6666)

### Bug Fixes / Nits

- Improve metadata/node storage and retrieval for RedisVectorStore (#6678)
- Fixed node vs. document filtering in vector stores (#6677)
- add context retrieval agent notebook link to docs (#6660)
- Allow null values for the 'image' property in the ImageNode class and se… (#6661)
- Fix broken links in docs (#6669)
- update milvus to store node content (#6667)

## [v0.6.37] - 2023-06-30

### New Features

- add context augmented openai agent (#6655)

## [v0.6.36] - 2023-06-29

### New Features

- Redis support for index stores and docstores (#6575)
- DuckDB + SQL query engine notebook (#6628)
- add notebook showcasing deplot data loader (#6638)

### Bug Fixes / Nits

- More robust JSON parsing from LLM for `SelectionOutputParser` (#6610)
- bring our loaders back in line with llama-hub (#6630)
- Remove usage of SQLStructStoreIndex in notebooks (#6585)
- MD reader: remove html tags and leave linebreaks alone (#6618)
- bump min langchain version to latest version (#6632)
- Fix metadata column name in postgres vector store (#6622)
- Postgres metadata fixes (#6626, #6634)
- fixed links to dataloaders in contribution.md (#6636)
- fix: typo in docs in creating custom_llm huggingface example (#6639)
- Updated SelectionOutputParser to handle JSON objects and arrays (#6610)
- Fixed docstring argument typo (#6652)

## [v0.6.35] - 2023-06-28

- refactor structured output + pydantic programs (#6604)

### Bug Fixes / Nits

- Fix serialization for OpenSearch vector stores (#6612)
- patch docs relationships (#6606)
- Bug fix for ignoring directories while parsing git repo (#4196)
- updated Chroma notebook (#6572)
- Backport old node name (#6614)
- Add the ability to change chroma implementation (#6601)

## [v0.6.34] - 2023-06-26

### Patch Update (v0.6.34.post1)

- Patch imports for Document obj for backwards compatibility (#6597)

### New Features

- New `TextNode`/`Document` object classes based on pydantic (#6586)
- `TextNode`/`Document` objects support metadata customization (metadata templates, exclude metadata from LLM or embeddings) (#6586)
- Nodes no longer require flat metadata dictionaries, unless the vector store you use requires it (#6586)

### Bug Fixes / Nits

- use `NLTK_DATA` env var to control NLTK download location (#6579)
- [discord] save author as metadata in group_conversations.py (#6592)
- bs4 -> beautifulsoup4 in requirements (#6582)
- negate euclidean distance (#6564)
- add df output parser notebook link to docs (#6581)

### Breaking/Deprecated API Changes

- `Node` has been renamed to `TextNode` and is imported from `llama_index.schema` (#6586)
- `TextNode` and `Document` must be instansiated with kwargs: `Document(text=text)` (#6586)
- `TextNode` (fka `Node`) has a `id_` or `node_id` property, rather than `doc_id` (#6586)
- `TextNode` and `Document` have a metadata property, which replaces the extra_info property (#6586)
- `TextNode` no longer has a `node_info` property (start/end indexes are accessed directly with `start/end_char_idx` attributes) (#6586)

## [v0.6.33] - 2023-06-25

### New Features

- Add typesense vector store (#6561)
- add df output parser (#6576)

### Bug Fixes / Nits

- Track langchain dependency via bridge module. (#6573)

## [v0.6.32] - 2023-06-23

### New Features

- add object index (#6548)
- add SQL Schema Node Mapping + SQLTableRetrieverQueryEngine + obj index fixes (#6569)
- sql refactor (NLSQLTableQueryEngine) (#6529)

### Bug Fixes / Nits

- Update vector_stores.md (#6562)
- Minor `BaseResponseBuilder` interface cleanup (#6557)
- Refactor TreeSummarize (#6550)

## [v0.6.31] - 2023-06-22

### Bug Fixes / Nits

- properly convert weaviate distance to score (#6545)
- refactor tree summarize and fix bug to not truncate context (#6550)
- fix custom KG retrieval notebook nits (#6551)

## [v0.6.30] - 2023-06-21

### New Features

- multi-selector support in router query engine (#6518)
- pydantic selector support in router query engine using OpenAI function calling API (#6518)
- streaming response support in `CondenseQuestionChatEngine` and `SimpleChatEngine` (#6524)
- metadata filtering support in `QdrantVectorStore` (#6476)
- add `PGVectorStore` to support postgres with pgvector (#6190)

### Bug Fixes / Nits

- better error handling in the mbox reader (#6248)
- Fix blank similarity score when using weaviate (#6512)
- fix for sorted nodes in `PrevNextNodePostprocessor` (#6048)

### Breaking/Deprecated API Changes

- Refactor PandasQueryEngine to take in df directly, deprecate PandasIndex (#6527)

## [v0.6.29] - 2023-06-20

### New Features

- query planning tool with OpenAI Function API (#6520)
- docs: example of kg+vector index (#6497)
- Set context window sizes for Cohere and AI21(J2 model) (#6485)

### Bug Fixes / Nits

- add default input size for Cohere and AI21 (#6485)
- docs: replace comma with colon in dict object (#6439)
- extra space in prompt and error message update (#6443)
- [Issue 6417] Fix prompt_templates docs page (#6499)
- Rip out monkey patch and update model to context window mapping (#6490)

## [v0.6.28] - 2023-06-19

### New Features

- New OpenAI Agent + Query Engine Cookbook (#6496)
- allow recursive data extraction (pydantic program) (#6503)

### Bug Fixes / Nits

- update mongo interface (#6501)
- fixes that we forgot to include for openai pydantic program (#6503) (#6504)
- Fix github pics in Airbyte notebook (#6493)

## [v0.6.27] - 2023-06-16

### New Features

- Add node doc_id filtering to weaviate (#6467)
- New `TokenCountingCallback` to customize and track embedding, prompt, and completion token usage (#6440)
- OpenAI Retrieval Function Agent (#6491)

### Breaking/Deprecated API Changes

- Deprecated current token tracking (llm predictor and embed model will no longer track tokens in the future, please use the `TokenCountingCallback` (#6440)
- Add maximal marginal relevance to the Simple Vector Store, which can be enabled as a query mode (#6446)

### Bug Fixes / Nits

- `as_chat_engine` properly inherits the current service context (#6470)
- Use namespace when deleting from pinecone (#6475)
- Fix paths when using fsspec on windows (#3778)
- Fix for using custom file readers in `SimpleDirectoryReader` (#6477)
- Edit MMR Notebook (#6486)
- FLARE fixes (#6484)

## [v0.6.26] - 2023-06-14

### New Features

- Add OpenAIAgent and tutorial notebook for "build your own agent" (#6461)
- Add OpenAIPydanticProgram (#6462)

### Bug Fixes / Nits

- Fix citation engine import (#6456)

## [v0.6.25] - 2023-06-13

### New Features

- Added FLARE query engine (#6419).

## [v0.6.24] - 2023-06-12

### New Features

- Added better support for vector store with existing data (e.g. allow configurable text key) for Pinecone and Weaviate. (#6393)
- Support batched upsert for Pineone (#6393)
- Added initial [guidance](https://github.com/microsoft/guidance/) integration. Added `GuidancePydanticProgram` for generic structured output generation and `GuidanceQuestionGenerator` for generating sub-questions in `SubQuestionQueryEngine` (#6246).

## [v0.6.23] - 2023-06-11

### Bug Fixes / Nits

- Remove hardcoded chunk size for citation query engine (#6408)
- Mongo demo improvements (#6406)
- Fix notebook (#6418)
- Cleanup RetryQuery notebook (#6381)

## [v0.6.22] - 2023-06-10

### New Features

- Added `SQLJoinQueryEngine` (generalization of `SQLAutoVectorQueryEngine`) (#6265)
- Added support for graph stores under the hood, and initial support for Nebula KG. More docs coming soon! (#2581)
- Added guideline evaluator to allow llm to provide feedback based on user guidelines (#4664)
- Added support for MongoDB Vector stores to enable Atlas knnbeta search (#6379)
- Added new CitationQueryEngine for inline citations of sources in response text (#6239)

### Bug Fixes

- Fixed bug with `delete_ref_doc` not removing all metadata from the docstore (#6192)
- FIxed bug with loading existing QDrantVectorStore (#6230)

### Miscellaneous

- Added changelog officially to github repo (#6191)

## [v0.6.21] - 2023-06-06

### New Features

- SimpleDirectoryReader has new `filename_as_id` flag to automatically set the doc_id (useful for `refresh_ref_docs()`)
- DocArray vector store integration
- Tair vector store integration
- Weights and Biases callback handler for tracing and versioning indexes
- Can initialize indexes directly from a vector store: `index = VectorStoreIndex.from_vector_store(vector_store=vector_store)`

### Bug Fixes

- Fixed multimodal notebook
- Updated/fixed the SQL tutorial in the docs

### Miscellaneous

- Minor docs updates
- Added github pull-requset templates
- Added github issue-forms

## [v0.6.20] - 2023-06-04

### New Features

- Added new JSONQueryEngine that uses JSON schema to deliver more accurate JSON query answers
- Metadata support for redis vector-store
- Added Supabase vector store integration

### Bug Fixes

- Fixed typo in text-to-sql prompt

### Breaking/Deprecated API Changes

- Removed GPT prefix from indexes (old imports/names are still supported though)

### Miscellaneous

- Major docs updates, brought important modules to the top level

## [v0.6.19] - 2023-06-02

### New Features

- Added agent tool abstraction for llama-hub data loaders

### Miscellaneous

- Minor doc updates

## [v0.6.18] - 2023-06-02

### Miscellaneous

- Added `Discover LlamaIndex` video series to the tutorials docs section
- Minor docs updates<|MERGE_RESOLUTION|>--- conflicted
+++ resolved
@@ -9,11 +9,8 @@
 - Fixed response synthesizers with empty nodes (#7773)
 - Fix `NotImplementedError` in auto vector retriever (#7764)
 - Pass service context to index for dataset generator (#7748)
-<<<<<<< HEAD
 - Fix output parsers for selector templates (#7774)
-=======
 - Expose debug option of `PgVectorStore` (#7776)
->>>>>>> a04695ea
 
 ## [0.8.30] - 2023-09-21
 
