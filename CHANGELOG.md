--- conflicted
+++ resolved
@@ -16,11 +16,8 @@
 ### New Features
 - Update `ReActAgent` to support memory modules (minor breaking change since the constructor takes `memory` instead of `chat_history`, but the main `from_tools` method remains backward compatible.) (#7116)
 - Update `ReActAgent` to support streaming (#7119)
-<<<<<<< HEAD
 - Added Neo4j graph store and query engine integrations (#7122)
-=======
 - add object streaming (#7117)
->>>>>>> 01c05f59
 
 ## [0.7.16] - 2023-07-30
 
