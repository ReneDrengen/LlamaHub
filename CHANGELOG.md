--- conflicted
+++ resolved
@@ -1,15 +1,16 @@
 # ChangeLog
+
+## Unreleased
+
+## New Features
+- Added metadata filtering to weaviate (#7130)
 
 ## [0.7.18] - 2023-08-03
 
 ### New Features
 - Added `to/from_string` and `to/from_dict` methods to memory objects (#7128)
 - Include columns comments from db tables in table info for SQL queries (#7124)
-<<<<<<< HEAD
-- Added metadata filtering to weaviate (#7130)
-=======
 - Add Neo4j support (#7122)
->>>>>>> 3ea16104
 
 ### Bug Fixes / Nits
 - Added `Azure AD` validation support to the `AzureOpenAI` class (#7127)
