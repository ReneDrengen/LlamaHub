--- conflicted
+++ resolved
@@ -306,11 +306,8 @@
         llm: Optional[LLM] = None,
         synthesize_response: bool = True,
         response_synthesis_prompt: Optional[BasePromptTemplate] = None,
-<<<<<<< HEAD
         callback_manager: Optional[CallbackManager] = None,
-=======
         refine_synthesis_prompt: Optional[BasePromptTemplate] = None,
->>>>>>> 23a1a191
         verbose: bool = False,
         # deprecated
         service_context: Optional[ServiceContext] = None,
