--- conflicted
+++ resolved
@@ -57,11 +57,7 @@
         parsed_url = urlparse(url)
 
         # Check if the scheme is http or https
-<<<<<<< HEAD
-        if parsed_url.scheme in (
-=======
         if parsed_url.scheme not in (
->>>>>>> 406b4055
             "http",
             "https",
             "ftp",
@@ -69,16 +65,10 @@
             "wss",
             "sftp",
             "ftps",
-<<<<<<< HEAD
             "s3",
         ):
             raise ValueError(
                 "Invalid URL scheme. Only http, https, ftp, ftps, sftp, ws, wss, and s3 are allowed."
-=======
-        ):
-            raise ValueError(
-                "Invalid URL scheme. Only http, https, ftp, ftps, sftp, ws, and wss are allowed."
->>>>>>> 406b4055
             )
 
         extra_info = {"Source": url}
