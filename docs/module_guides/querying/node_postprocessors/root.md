# Node Postprocessor

## Concept

Node postprocessors are a set of modules that take a set of nodes, and apply some kind of transformation or filtering before returning them.

In LlamaIndex, node postprocessors are most commonly applied within a query engine, after the node retrieval step and before the response synthesis step.

LlamaIndex offers several node postprocessors for immediate use, while also providing a simple API for adding your own custom postprocessors.

```{tip}
Confused about where node postprocessor fits in the pipeline? Read about [high-level concepts](/getting_started/concepts.md)
```

## Usage Pattern

An example of using a node postprocessors is below:

```python
<<<<<<< HEAD
from llama_index.indices.postprocessor import (
=======
from llama_index.postprocessor import (
>>>>>>> 0e3f4960
    SimilarityPostprocessor,
    CohereRerank,
)
from llama_index.schema import Node, NodeWithScore

nodes = [
    NodeWithScore(node=Node(text="text1"), score=0.7),
    NodeWithScore(node=Node(text="text2"), score=0.8),
]

# similarity postprocessor: filter nodes below 0.75 similarity score
processor = SimilarityPostprocessor(similarity_cutoff=0.75)
filtered_nodes = processor.postprocess_nodes(nodes)

# cohere rerank: rerank nodes given query using trained model
reranker = CohereRerank(api_key="<COHERE_API_KEY>", top_n=2)
reranker.postprocess_nodes(nodes, query_str="<user_query>")
```

Note that `postprocess_nodes` can take in either a `query_str` or `query_bundle` (`QueryBundle`), though not both.

## Usage Pattern

Most commonly, node-postprocessors will be used in a query engine, where they are applied to the nodes returned from a retriever, and before the response synthesis step.

## Using with a Query Engine

```python
from llama_index import VectorStoreIndex, SimpleDirectoryReader
from llama_index.postprocessor import TimeWeightedPostprocessor

documents = SimpleDirectoryReader("./data").load_data()

index = VectorStoreIndex.from_documents(documents)

query_engine = index.as_query_engine(
    node_postprocessors=[
        TimeWeightedPostprocessor(
            time_decay=0.5, time_access_refresh=False, top_k=1
        )
    ]
)

# all node post-processors will be applied during each query
response = query_engine.query("query string")
```

## Using with Retrieved Nodes

Or used as a standalone object for filtering retrieved nodes:

```python
from llama_index.postprocessor import SimilarityPostprocessor

nodes = index.as_retriever().retrieve("test query str")

# filter nodes below 0.75 similarity score
processor = SimilarityPostprocessor(similarity_cutoff=0.75)
filtered_nodes = processor.postprocess_nodes(nodes)
```

## Using with your own nodes

As you may have noticed, the postprocessors take `NodeWithScore` objects as inputs, which is just a wrapper class with a `Node` and a `score` value.

```python
from llama_index.postprocessor import SimilarityPostprocessor
from llama_index.schema import Node, NodeWithScore

nodes = [
    NodeWithScore(node=Node(text="text"), score=0.7),
    NodeWithScore(node=Node(text="text"), score=0.8),
]

# filter nodes below 0.75 similarity score
processor = SimilarityPostprocessor(similarity_cutoff=0.75)
filtered_nodes = processor.postprocess_nodes(nodes)
```

## Custom Node PostProcessor

The base class is `BaseNodePostprocessor`, and the API interface is very simple:

```python
class BaseNodePostprocessor:
    """Node postprocessor."""

    @abstractmethod
    def _postprocess_nodes(
        self, nodes: List[NodeWithScore], query_bundle: Optional[QueryBundle]
    ) -> List[NodeWithScore]:
        """Postprocess nodes."""
```

A dummy node-postprocessor can be implemented in just a few lines of code:

```python
from llama_index import QueryBundle
from llama_index.postprocessor.base import BaseNodePostprocessor
from llama_index.schema import NodeWithScore


class DummyNodePostprocessor:
    def _postprocess_nodes(
        self, nodes: List[NodeWithScore], query_bundle: Optional[QueryBundle]
    ) -> List[NodeWithScore]:
        # subtracts 1 from the score
        for n in nodes:
            n.score -= 1

        return nodes
```

## Modules

```{toctree}
---
maxdepth: 2
---
/module_guides/querying/node_postprocessors/node_postprocessors.md
```<|MERGE_RESOLUTION|>--- conflicted
+++ resolved
@@ -17,11 +17,7 @@
 An example of using a node postprocessors is below:
 
 ```python
-<<<<<<< HEAD
-from llama_index.indices.postprocessor import (
-=======
 from llama_index.postprocessor import (
->>>>>>> 0e3f4960
     SimilarityPostprocessor,
     CohereRerank,
 )
