import asyncio
from typing import Any, Dict, Tuple

import pytest
from llama_index.indices.service_context import ServiceContext
from llama_index.indices.struct_store.base import default_output_parser
from llama_index.indices.struct_store.sql import SQLStructStoreIndex
from llama_index.indices.struct_store.sql_query import (
    NLSQLTableQueryEngine,
    NLStructStoreQueryEngine,
    SQLStructStoreQueryEngine,
)
<<<<<<< HEAD
from llama_index.utilities.sql_wrapper import SQLDatabase
=======
>>>>>>> 85de3d9a
from llama_index.schema import Document
from llama_index.utilities.sql_wrapper import SQLDatabase
from sqlalchemy import Column, Integer, MetaData, String, Table, create_engine
from sqlalchemy.exc import OperationalError


def test_sql_index_query(
    mock_service_context: ServiceContext,
    struct_kwargs: Tuple[Dict, Dict],
) -> None:
    """Test SQLStructStoreIndex."""
    index_kwargs, query_kwargs = struct_kwargs
    docs = [Document(text="user_id:2,foo:bar"), Document(text="user_id:8,foo:hello")]
    engine = create_engine("sqlite:///:memory:")
    metadata_obj = MetaData()
    table_name = "test_table"
    # NOTE: table is created by tying to metadata_obj
    Table(
        table_name,
        metadata_obj,
        Column("user_id", Integer, primary_key=True),
        Column("foo", String(16), nullable=False),
    )
    metadata_obj.create_all(engine)
    sql_database = SQLDatabase(engine)
    # NOTE: we can use the default output parser for this
    index = SQLStructStoreIndex.from_documents(
        docs,
        sql_database=sql_database,
        table_name=table_name,
        service_context=mock_service_context,
        **index_kwargs
    )

    # query the index with SQL
    sql_query_engine = SQLStructStoreQueryEngine(index, **query_kwargs)
    response = sql_query_engine.query("SELECT user_id, foo FROM test_table")
    assert str(response) == "[(2, 'bar'), (8, 'hello')]"

    # query the index with natural language
    nl_query_engine = NLStructStoreQueryEngine(index, **query_kwargs)
    response = nl_query_engine.query("test_table:user_id,foo")
    assert str(response) == "[(2, 'bar'), (8, 'hello')]"

    nl_table_engine = NLSQLTableQueryEngine(index.sql_database)
    response = nl_table_engine.query("test_table:user_id,foo")
    assert str(response) == "[(2, 'bar'), (8, 'hello')]"

    with pytest.raises(NotImplementedError, match="invalid SQL") as exc_info:
        sql_query_engine.query("LLM didn't provide SQL at all")
    assert isinstance(exc_info.value.__cause__, OperationalError)


def test_sql_index_async_query(
    allow_networking: Any,
    mock_service_context: ServiceContext,
    struct_kwargs: Tuple[Dict, Dict],
) -> None:
    """Test SQLStructStoreIndex."""
    index_kwargs, query_kwargs = struct_kwargs
    docs = [Document(text="user_id:2,foo:bar"), Document(text="user_id:8,foo:hello")]
    engine = create_engine("sqlite:///:memory:")
    metadata_obj = MetaData()
    table_name = "test_table"
    # NOTE: table is created by tying to metadata_obj
    Table(
        table_name,
        metadata_obj,
        Column("user_id", Integer, primary_key=True),
        Column("foo", String(16), nullable=False),
    )
    metadata_obj.create_all(engine)
    sql_database = SQLDatabase(engine)
    # NOTE: we can use the default output parser for this
    index = SQLStructStoreIndex.from_documents(
        docs,
        sql_database=sql_database,
        table_name=table_name,
        service_context=mock_service_context,
        **index_kwargs
    )

    # query the index with SQL
    sql_query_engine = SQLStructStoreQueryEngine(index, **query_kwargs)
    task = sql_query_engine.aquery("SELECT user_id, foo FROM test_table")
    response = asyncio.run(task)
    assert str(response) == "[(2, 'bar'), (8, 'hello')]"

    # query the index with natural language
    nl_query_engine = NLStructStoreQueryEngine(index, **query_kwargs)
    task = nl_query_engine.aquery("test_table:user_id,foo")
    response = asyncio.run(task)
    assert str(response) == "[(2, 'bar'), (8, 'hello')]"

    nl_table_engine = NLSQLTableQueryEngine(index.sql_database)
    task = nl_table_engine.aquery("test_table:user_id,foo")
    response = asyncio.run(task)
    assert str(response) == "[(2, 'bar'), (8, 'hello')]"


def test_default_output_parser() -> None:
    """Test default output parser."""
    test_str = "user_id:2\n" "foo:bar\n" ",,testing:testing2..\n" "number:123,456,789\n"
    fields = default_output_parser(test_str)
    assert fields == {
        "user_id": "2",
        "foo": "bar",
        "testing": "testing2",
        "number": "123456789",
    }<|MERGE_RESOLUTION|>--- conflicted
+++ resolved
@@ -10,10 +10,6 @@
     NLStructStoreQueryEngine,
     SQLStructStoreQueryEngine,
 )
-<<<<<<< HEAD
-from llama_index.utilities.sql_wrapper import SQLDatabase
-=======
->>>>>>> 85de3d9a
 from llama_index.schema import Document
 from llama_index.utilities.sql_wrapper import SQLDatabase
 from sqlalchemy import Column, Integer, MetaData, String, Table, create_engine
