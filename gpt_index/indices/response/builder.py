--- conflicted
+++ resolved
@@ -213,19 +213,12 @@
         }
 
         index_builder = GPTTreeIndexBuilder(
-<<<<<<< HEAD
-            num_children=num_children,
-            summary_prompt=summary_template,
-            llm_predictor=self.llm_predictor,
-            prompt_helper=self.prompt_helper,
-            text_splitter=text_splitter,
-=======
             num_children,
             summary_template,
             self.llm_predictor,
             self.prompt_helper,
-            self._use_async,
->>>>>>> 12daa65c
+            text_splitter,
+            use_async=self._use_async,
         )
         root_nodes = index_builder.build_index_from_nodes(all_nodes, all_nodes)
         node_list = get_sorted_node_list(root_nodes)
