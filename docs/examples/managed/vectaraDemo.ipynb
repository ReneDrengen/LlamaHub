--- conflicted
+++ resolved
@@ -38,11 +38,7 @@
   },
   {
    "cell_type": "code",
-<<<<<<< HEAD
-   "execution_count": 1,
-=======
-   "execution_count": null,
->>>>>>> 7cab90f9
+   "execution_count": null,
    "id": "c2d1c538",
    "metadata": {},
    "outputs": [],
@@ -83,11 +79,7 @@
   },
   {
    "cell_type": "code",
-<<<<<<< HEAD
-   "execution_count": 2,
-=======
-   "execution_count": null,
->>>>>>> 7cab90f9
+   "execution_count": null,
    "id": "c154dd4b",
    "metadata": {},
    "outputs": [
@@ -95,20 +87,12 @@
      "name": "stdout",
      "output_type": "stream",
      "text": [
-<<<<<<< HEAD
       "Document ID: fe81af94-f315-4e58-a7c6-2625292dc283\n"
-=======
-      "Document ID: 81ecbb44-42bf-4893-855c-0c664e288253\n"
->>>>>>> 7cab90f9
-     ]
-    }
-   ],
-   "source": [
-<<<<<<< HEAD
+     ]
+    }
+   ],
+   "source": [
     "documents = SimpleDirectoryReader(\"../data/10q\").load_data()\n",
-=======
-    "documents = SimpleDirectoryReader(\"./data/paul_graham\").load_data()\n",
->>>>>>> 7cab90f9
     "print(\"Document ID:\", documents[0].doc_id)"
    ]
   },
@@ -126,11 +110,7 @@
   },
   {
    "cell_type": "code",
-<<<<<<< HEAD
-   "execution_count": 3,
-=======
-   "execution_count": null,
->>>>>>> 7cab90f9
+   "execution_count": null,
    "id": "8dfdb0a2",
    "metadata": {},
    "outputs": [],
@@ -149,8 +129,7 @@
   },
   {
    "cell_type": "code",
-<<<<<<< HEAD
-   "execution_count": 4,
+   "execution_count": null,
    "id": "bb174ec3",
    "metadata": {},
    "outputs": [],
@@ -160,10 +139,7 @@
   },
   {
    "cell_type": "code",
-   "execution_count": 5,
-=======
-   "execution_count": null,
->>>>>>> 7cab90f9
+   "execution_count": null,
    "id": "0a2bcc07",
    "metadata": {},
    "outputs": [
@@ -171,7 +147,6 @@
      "name": "stdout",
      "output_type": "stream",
      "text": [
-<<<<<<< HEAD
       "Our ownership in these entities involves significant risks that are outside our control.\n",
       "--\n",
       "Our ownership in these entities involves significant risks that are outside our control.\n",
@@ -182,29 +157,6 @@
       "--\n",
       "We are unable to predict what global or U.S. tax reforms may be proposed or enacted in the future or what effects such future changes would have on our\n",
       "business.\n"
-=======
-      "[NodeWithScore(node=TextNode(id_='d5c056bb-87b8-4276-9079-d3821784998e', embedding=None,\n",
-      "metadata={'lang': 'eng', 'offset': '1166', 'len': '26'}, excluded_embed_metadata_keys=[],\n",
-      "excluded_llm_metadata_keys=[], relationships={},\n",
-      "hash='7227faf8ddeeb374c812b56d58fe89659f7f3e84b4ee11e88435fc69be819e0b', text=\"You had to type\n",
-      "programs on punch cards, then stack them in the card reader and press a button to load the program\n",
-      "into memory and run it. The result would ordinarily be to print something on the spectacularly loud\n",
-      "printer. I was puzzled by the 1401. I couldn't figure out what to do with it. And in retrospect\n",
-      "there's not much I could have done with it.\", start_char_idx=None, end_char_idx=None,\n",
-      "text_template='{metadata_str}\\n\\n{content}', metadata_template='{key}: {value}',\n",
-      "metadata_seperator='\\n'), score=0.57694757),\n",
-      "NodeWithScore(node=TextNode(id_='d5c056bb-87b8-4276-9079-d3821784998e', embedding=None,\n",
-      "metadata={'lang': 'eng', 'offset': '377', 'len': '129'}, excluded_embed_metadata_keys=[],\n",
-      "excluded_llm_metadata_keys=[], relationships={},\n",
-      "hash='9da50215949945596e5cbb64420586d8b011d22ae28c791a6ceed77df8461e97', text='My stories were\n",
-      "awful. They had hardly any plot, just characters with strong feelings, which I imagined made them\n",
-      "deep. The first programs I tried writing were on the IBM 1401 that our school district used for what\n",
-      "was then called \"data processing.\" This was in 9th grade, so I was 13 or 14. The school district\\'s\n",
-      "1401 happened to be in the basement of our junior high school, and my friend Rich Draves and I got\n",
-      "permission to use it.', start_char_idx=None, end_char_idx=None,\n",
-      "text_template='{metadata_str}\\n\\n{content}', metadata_template='{key}: {value}',\n",
-      "metadata_seperator='\\n'), score=0.56178623)]\n"
->>>>>>> 7cab90f9
      ]
     }
    ],
@@ -219,8 +171,7 @@
   },
   {
    "cell_type": "code",
-<<<<<<< HEAD
-   "execution_count": 6,
+   "execution_count": null,
    "id": "890f7133",
    "metadata": {},
    "outputs": [
@@ -240,10 +191,6 @@
   {
    "cell_type": "markdown",
    "id": "9e49914a",
-=======
-   "execution_count": null,
-   "id": "5dafac23",
->>>>>>> 7cab90f9
    "metadata": {},
    "source": [
     "Vectara supports max-marginal-relevance natively in the backend, and this is available as a query moe. \n",
@@ -252,20 +199,14 @@
   },
   {
    "cell_type": "code",
-<<<<<<< HEAD
-   "execution_count": 7,
+   "execution_count": null,
    "id": "72832e45",
-=======
-   "execution_count": null,
-   "id": "8cf55bf7",
->>>>>>> 7cab90f9
-   "metadata": {},
-   "outputs": [
-    {
-     "name": "stdout",
-     "output_type": "stream",
-     "text": [
-<<<<<<< HEAD
+   "metadata": {},
+   "outputs": [
+    {
+     "name": "stdout",
+     "output_type": "stream",
+     "text": [
       "Our ownership in these entities involves significant risks that are outside our control.\n",
       "--\n",
       "We are unable to predict what global or U.S. tax reforms may be proposed or enacted in the future or what effects such future changes would have on our\n",
@@ -278,11 +219,6 @@
       "--\n",
       "QUANTITATIVE AND QUALITATIVE DISCLOSURES ABOUT MARKET RISK\n",
       "We are exposed to market risks in the ordinary course of our business.\n"
-=======
-      "The 1401 is a machine used for data processing. It can load programs into memory, run them, and\n",
-      "print the results on a loud printer. The only form of input to programs on the 1401 is data stored\n",
-      "on punched cards.\n"
->>>>>>> 7cab90f9
      ]
     }
    ],
@@ -301,47 +237,29 @@
    ]
   },
   {
-<<<<<<< HEAD
    "cell_type": "markdown",
    "id": "53e76fd1",
    "metadata": {},
-=======
-   "cell_type": "code",
-   "execution_count": null,
-   "id": "68cbd239-880e-41a3-98d8-dbb3fab55431",
-   "metadata": {},
-   "outputs": [],
->>>>>>> 7cab90f9
    "source": [
     "As you can see, the results in this case are much more diverse, and for example do not contain the same text more than once."
    ]
   },
   {
    "cell_type": "code",
-<<<<<<< HEAD
-   "execution_count": 8,
+   "execution_count": null,
    "id": "5dafac23",
-=======
-   "execution_count": null,
-   "id": "fdf5287f",
->>>>>>> 7cab90f9
-   "metadata": {},
-   "outputs": [
-    {
-     "name": "stdout",
-     "output_type": "stream",
-     "text": [
-<<<<<<< HEAD
+   "metadata": {},
+   "outputs": [
+    {
+     "name": "stdout",
+     "output_type": "stream",
+     "text": [
       "The main risks mentioned in the given context are:\n",
       "1. Risks associated with ownership in certain entities.\n",
       "2. Uncertainty regarding future global or U.S. tax reforms and their potential impact on the business.\n",
       "3. Risks related to climate change, including both physical and transitional risks.\n",
       "4. Risks and liabilities associated with autonomous vehicle technologies.\n",
       "5. Market risks that the company is exposed to in the ordinary course of its business.\n"
-=======
-      "The author worked on writing and programming growing up. They specifically mentioned writing short\n",
-      "stories and programming as the two main things they worked on outside of school.\n"
->>>>>>> 7cab90f9
      ]
     }
    ],
@@ -349,7 +267,6 @@
     "response = query_engine.query(query)\n",
     "print(response)"
    ]
-<<<<<<< HEAD
   },
   {
    "cell_type": "markdown",
@@ -358,8 +275,6 @@
    "source": [
     "The resposne is also better as it includes more risk factors mentioned in the original document"
    ]
-=======
->>>>>>> 7cab90f9
   }
  ],
  "metadata": {
