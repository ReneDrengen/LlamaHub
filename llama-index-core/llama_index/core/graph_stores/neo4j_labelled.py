--- conflicted
+++ resolved
@@ -27,7 +27,6 @@
     return {key: value for key, value in input_dict.items() if value}
 
 
-<<<<<<< HEAD
 BASE_ENTITY_LABEL = "__Entity__"
 EXCLUDED_LABELS = ["_Bloom_Perspective_", "_Bloom_Scene_"]
 EXCLUDED_RELS = ["_Bloom_HAS_SCENE_"]
@@ -65,10 +64,7 @@
 """
 
 
-class Neo4jLPGStore(LabelledPropertyGraphStore):
-=======
 class Neo4jPGStore(PropertyGraphStore):
->>>>>>> 1fdd3b22
     """
     Neo4j Property Graph Store.
 
