"""LLM reranker."""

from typing import Callable, List, Optional

from llama_index.core.bridge.pydantic import Field, PrivateAttr, SerializeAsAny
from llama_index.core.indices.utils import (
    default_format_node_batch_fn,
    default_parse_choice_select_answer_fn,
)
from llama_index.core.llms.llm import LLM
from llama_index.core.postprocessor.types import BaseNodePostprocessor
from llama_index.core.prompts import BasePromptTemplate
from llama_index.core.prompts.default_prompts import DEFAULT_CHOICE_SELECT_PROMPT
from llama_index.core.prompts.mixin import PromptDictType
from llama_index.core.schema import NodeWithScore, QueryBundle
from llama_index.core.settings import Settings


class LLMRerank(BaseNodePostprocessor):
    """LLM-based reranker."""

    top_n: int = Field(description="Top N nodes to return.")
    choice_select_prompt: SerializeAsAny[BasePromptTemplate] = Field(
        description="Choice select prompt."
    )
    choice_batch_size: int = Field(description="Batch size for choice select.")
    llm: LLM = Field(description="The LLM to rerank with.")

    _format_node_batch_fn: Callable = PrivateAttr()
    _parse_choice_select_answer_fn: Callable = PrivateAttr()

    def __init__(
        self,
        llm: Optional[LLM] = None,
        choice_select_prompt: Optional[BasePromptTemplate] = None,
        choice_batch_size: int = 10,
        format_node_batch_fn: Optional[Callable] = None,
        parse_choice_select_answer_fn: Optional[Callable] = None,
        top_n: int = 10,
    ) -> None:
        choice_select_prompt = choice_select_prompt or DEFAULT_CHOICE_SELECT_PROMPT
<<<<<<< HEAD
        llm = llm or llm_from_settings_or_context(Settings, service_context)
=======

        llm = llm or Settings.llm

        self._format_node_batch_fn = (
            format_node_batch_fn or default_format_node_batch_fn
        )
        self._parse_choice_select_answer_fn = (
            parse_choice_select_answer_fn or default_parse_choice_select_answer_fn
        )

>>>>>>> 3867dd4f
        super().__init__(
            llm=llm,
            choice_select_prompt=choice_select_prompt,
            choice_batch_size=choice_batch_size,
            top_n=top_n,
        )
        self._format_node_batch_fn = (
            format_node_batch_fn or default_format_node_batch_fn
        )
        self._parse_choice_select_answer_fn = (
            parse_choice_select_answer_fn or default_parse_choice_select_answer_fn
        )

    def _get_prompts(self) -> PromptDictType:
        """Get prompts."""
        return {"choice_select_prompt": self.choice_select_prompt}

    def _update_prompts(self, prompts: PromptDictType) -> None:
        """Update prompts."""
        if "choice_select_prompt" in prompts:
            self.choice_select_prompt = prompts["choice_select_prompt"]

    @classmethod
    def class_name(cls) -> str:
        return "LLMRerank"

    def _postprocess_nodes(
        self,
        nodes: List[NodeWithScore],
        query_bundle: Optional[QueryBundle] = None,
    ) -> List[NodeWithScore]:
        if query_bundle is None:
            raise ValueError("Query bundle must be provided.")
        if len(nodes) == 0:
            return []

        initial_results: List[NodeWithScore] = []
        for idx in range(0, len(nodes), self.choice_batch_size):
            nodes_batch = [
                node.node for node in nodes[idx : idx + self.choice_batch_size]
            ]

            query_str = query_bundle.query_str
            fmt_batch_str = self._format_node_batch_fn(nodes_batch)
            # call each batch independently
            raw_response = self.llm.predict(
                self.choice_select_prompt,
                context_str=fmt_batch_str,
                query_str=query_str,
            )

            raw_choices, relevances = self._parse_choice_select_answer_fn(
                raw_response, len(nodes_batch)
            )
            choice_idxs = [int(choice) - 1 for choice in raw_choices]
            choice_nodes = [nodes_batch[idx] for idx in choice_idxs]
            relevances = relevances or [1.0 for _ in choice_nodes]
            initial_results.extend(
                [
                    NodeWithScore(node=node, score=relevance)
                    for node, relevance in zip(choice_nodes, relevances)
                ]
            )

        return sorted(initial_results, key=lambda x: x.score or 0.0, reverse=True)[
            : self.top_n
        ]<|MERGE_RESOLUTION|>--- conflicted
+++ resolved
@@ -39,9 +39,6 @@
         top_n: int = 10,
     ) -> None:
         choice_select_prompt = choice_select_prompt or DEFAULT_CHOICE_SELECT_PROMPT
-<<<<<<< HEAD
-        llm = llm or llm_from_settings_or_context(Settings, service_context)
-=======
 
         llm = llm or Settings.llm
 
@@ -52,7 +49,6 @@
             parse_choice_select_answer_fn or default_parse_choice_select_answer_fn
         )
 
->>>>>>> 3867dd4f
         super().__init__(
             llm=llm,
             choice_select_prompt=choice_select_prompt,
