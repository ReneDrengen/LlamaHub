--- conflicted
+++ resolved
@@ -362,11 +362,7 @@
 def test_query_pipeline_conditional_edges() -> None:
     """Test conditional edges."""
 
-<<<<<<< HEAD
-    def choose_fn(input: int) -> str:
-=======
     def choose_fn(input: int) -> Dict:
->>>>>>> 0393b081
         """Choose."""
         if input == 1:
             toggle = "true"
