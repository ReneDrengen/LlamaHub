from typing import TYPE_CHECKING, Any, Callable, List, Optional, Type

from llama_index.core.bridge.pydantic import BaseModel, ConfigDict

from .errors import WorkflowValidationError
from .utils import (
    is_free_function,
    validate_step_signature,
    inspect_signature,
    ServiceDefinition,
)

if TYPE_CHECKING:  # pragma: no cover
    from .workflow import Workflow
from .retry_policy import RetryPolicy


class StepConfig(BaseModel):
    model_config = ConfigDict(arbitrary_types_allowed=True)

    accepted_events: List[Any]
    event_name: str
    return_types: List[Any]
    context_parameter: Optional[str]
    num_workers: int
    requested_services: List[ServiceDefinition]
    retry_policy: Optional[RetryPolicy]


def step(
    *args: Any,
    workflow: Optional[Type["Workflow"]] = None,
    pass_context: bool = False,
    num_workers: int = 1,
<<<<<<< HEAD
    retry_policy: Optional[RetryPolicy] = None,
):
=======
) -> Callable:
>>>>>>> 87047dc2
    """Decorator used to mark methods and functions as workflow steps.

    Decorators are evaluated at import time, but we need to wait for
    starting the communication channels until runtime. For this reason,
    we temporarily store the list of events that will be consumed by this
    step in the function object itself.
    """

    def decorator(func: Callable) -> Callable:
        if not isinstance(num_workers, int) or num_workers <= 0:
            raise WorkflowValidationError(
                "num_workers must be an integer greater than 0"
            )

        # This will raise providing a message with the specific validation failure
        spec = inspect_signature(func)
        validate_step_signature(spec)
        event_name, accepted_events = next(iter(spec.accepted_events.items()))

        # store the configuration in the function object
        func.__step_config = StepConfig(  # type: ignore[attr-defined]
            accepted_events=accepted_events,
            event_name=event_name,
            return_types=spec.return_types,
            context_parameter=spec.context_parameter,
            num_workers=num_workers,
            requested_services=spec.requested_services or [],
            retry_policy=retry_policy,
        )

        # If this is a free function, call add_step() explicitly.
        if is_free_function(func.__qualname__):
            if workflow is None:
                msg = f"To decorate {func.__name__} please pass a workflow class to the @step decorator."
                raise WorkflowValidationError(msg)
            workflow.add_step(func)

        return func

    if len(args):
        # The decorator was used without parentheses, like `@step`
        func = args[0]
        decorator(func)
        return func
    return decorator<|MERGE_RESOLUTION|>--- conflicted
+++ resolved
@@ -32,12 +32,8 @@
     workflow: Optional[Type["Workflow"]] = None,
     pass_context: bool = False,
     num_workers: int = 1,
-<<<<<<< HEAD
     retry_policy: Optional[RetryPolicy] = None,
-):
-=======
 ) -> Callable:
->>>>>>> 87047dc2
     """Decorator used to mark methods and functions as workflow steps.
 
     Decorators are evaluated at import time, but we need to wait for
