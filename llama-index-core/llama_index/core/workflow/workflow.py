--- conflicted
+++ resolved
@@ -1,11 +1,7 @@
 import asyncio
 import functools
 import warnings
-<<<<<<< HEAD
 from typing import Any, Callable, Dict, List, Optional, Set, Tuple, AsyncGenerator
-=======
-from typing import Any, Callable, Dict, Optional, Set
->>>>>>> c6444e8d
 
 from llama_index.core.instrumentation import get_dispatcher
 from llama_index.core.workflow.decorators import StepConfig, step
@@ -47,24 +43,12 @@
         self._verbose = verbose
         self._disable_validation = disable_validation
         # Broker machinery
-<<<<<<< HEAD
-        self._queues: Dict[str, asyncio.Queue] = {}
-        self._tasks: Set[asyncio.Task] = set()
-        self._broker_log: List[Event] = []
-        self._step_flags: Dict[str, asyncio.Event] = {}
-        self._accepted_events: List[Tuple[str, str]] = []
-        self._retval: Any = None
+        self._sessions: Set[WorkflowSession] = set()
+        self._step_session: Optional[WorkflowSession] = None
         # Streaming machinery
         self._streamed_events: asyncio.Queue = asyncio.Queue()
-        # Context management
-        self._root_context: Context = Context(workflow=self)
-        self._step_to_context: Dict[str, Context] = {}
-=======
-        self._sessions: Set[WorkflowSession] = set()
-        self._step_session: Optional[WorkflowSession] = None
         # Services management
         self._service_manager = service_manager
->>>>>>> c6444e8d
 
     async def stream_events(self) -> AsyncGenerator[Event, None]:
         # In the typical streaming use case, `run()` is not awaited but wrapped in a asyncio.Task. Since we'll be
@@ -218,17 +202,8 @@
         3. sending a StartEvent to kick things off
         4. waiting for all tasks to finish or be cancelled
         """
-<<<<<<< HEAD
-        if self._tasks:
-            msg = "Workflow is already running, wait for it to finish before running again."
-            raise WorkflowRuntimeError(msg)
-
-        # Reset the events log
-        self._accepted_events = []
-        # Init the streaming queue
         self._streamed_events = asyncio.Queue()
-=======
->>>>>>> c6444e8d
+
         # Validate the workflow if needed
         self._validate()
 
@@ -288,12 +263,8 @@
         # Check if we need to start a new session
         if self._step_session is None:
             self._validate()
-<<<<<<< HEAD
-            self._start(stepwise=True)
+            self._step_session = self._start(stepwise=True)
             self._streamed_events = asyncio.Queue()
-=======
-            self._step_session = self._start(stepwise=True)
->>>>>>> c6444e8d
             # Run the first step
             self._step_session.send_event(StartEvent(**kwargs))
 
@@ -345,12 +316,9 @@
     @step
     async def _done(self, ctx: Context, ev: StopEvent) -> None:
         """Tears down the whole workflow and stop execution."""
-<<<<<<< HEAD
-        self._retval = ev.result or None
+        ctx.session._retval = ev.result or None
         self._streamed_events.put_nowait(None)  # FIXME: send a special event instead?
-=======
-        ctx.session._retval = ev.result or None
->>>>>>> c6444e8d
+
         # Signal we want to stop the workflow
         raise WorkflowDone
 
