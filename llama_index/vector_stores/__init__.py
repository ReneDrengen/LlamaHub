--- conflicted
+++ resolved
@@ -1,10 +1,7 @@
 """Vector stores."""
 
-<<<<<<< HEAD
+
 from llama_index.vector_stores.bagel import BagelVectorStore
-=======
-
->>>>>>> 9f7869d3
 from llama_index.vector_stores.chatgpt_plugin import ChatGPTRetrievalPluginClient
 from llama_index.vector_stores.chroma import ChromaVectorStore
 from llama_index.vector_stores.deeplake import DeepLakeVectorStore
@@ -56,9 +53,6 @@
     "SupabaseVectorStore",
     "PGVectorStore",
     "ZepVectorStore",
-<<<<<<< HEAD
+    "AwaDBVectorStore",
     "BagelVectorStore",
-=======
-    "AwaDBVectorStore",
->>>>>>> 9f7869d3
 ]