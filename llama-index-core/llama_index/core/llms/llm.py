--- conflicted
+++ resolved
@@ -61,17 +61,6 @@
     from llama_index.core.chat_engine.types import AgentChatResponse
     from llama_index.core.tools.types import BaseTool
 
-<<<<<<< HEAD
-
-class ToolSelection(BaseModel):
-    """Tool selection."""
-
-    tool_name: str = Field(description="Tool name to select.")
-    tool_args: List[str] = Field(description="Arguments for the tool")
-    tool_kwargs: Dict[str, Any] = Field(description="Keyword arguments for the tool.")
-
-=======
->>>>>>> f438a5c7
 
 # NOTE: These two protocols are needed to appease mypy
 @runtime_checkable
@@ -545,18 +534,6 @@
 
     # -- Tool Calling --
 
-<<<<<<< HEAD
-    def _get_tools_str(self, tools: List[Any]) -> str:
-        tools_str += "\n----\n".join(
-            [tool.metadata.simple_fn_schema_str for tool in tools]
-        )
-
-    def _call_tool(self, tool_selection: ToolSelection, tool: Any) -> Any:
-        """Call tool."""
-        return tool(*tool_selection.tool_args, **tool_selection.tool_kwargs)
-
-=======
->>>>>>> f438a5c7
     def predict_and_call(
         self,
         tools: List["BaseTool"],
