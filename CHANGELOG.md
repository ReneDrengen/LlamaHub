# ChangeLog

## Unreleased

<<<<<<< HEAD
### Bug Fixes / Nits
- Fix string formatting in context chat engine (#7050)
=======
### New Features
- Added HotpotQADistractor benchmark evaluator (#7034)
- Add metadata filter and delete support for LanceDB (#7048)
>>>>>>> 8d9bb2c9

## [0.7.13] - 2023-07-26

### New Features
- Support function calling api for AzureOpenAI (#7041)

### Bug Fixes / Nits
- tune prompt to get rid of KeyError in SubQ engine (#7039)
- Fix validation of Azure OpenAI keys (#7042)

## [0.7.12] - 2023-07-25

### New Features
- Added `kwargs` to `ComposableGraph` for the underlying query engines (#6990)
- Validate openai key on init (#6940)
- Added async embeddings and async RetrieverQueryEngine (#6587)
- Added async `aquery` and `async_add` to PGVectorStore (#7031)
- Added `.source_nodes` attribute to chat engine and agent responses (#7029)
- Added `OpenInferenceCallback` for storing generation data in OpenInference format (#6998)

### Bug Fixes / Nits
- Fix achat memory initialization for data agents (#7000)
- Add `print_response_stream()` to agengt/chat engine response class (#7018)

## [v0.7.11.post1] - 2023-07-20

### New Features
- Default to pydantic question generation when possible for sub-question query engine (#6979)

### Bug Fixes / Nits
- Fix returned order of messages in large chat memory (#6979) 

## [v0.7.11] - 2023-07-19

### New Features
- Added a `SentenceTransformerRerank` node post-processor for fast local re-ranking (#6934)
- Add numpy support for evaluating queries in pandas query engine (#6935)
- Add metadata filtering support for Postgres Vector Storage integration (#6968)
- Proper llama2 support for agents and query engines (#6969)

### Bug Fixes / Nits
- Added `model_name` to LLMMetadata (#6911)
- Fallback to retriever service context in query engines (#6911)
- Fixed `as_chat_engine()` ValueError with extra kwargs (#6971

## [v0.7.10.post1] - 2023-07-18

### New Features
- Add support for Replicate LLM (vicuna & llama 2!)

### Bug Fixes / Nits
- fix streaming for condense chat engine (#6958)

## [v0.7.10] - 2023-07-17

### New Features
- Add support for chroma v0.4.0 (#6937)
- Log embedding vectors to callback manager (#6962)

### Bug Fixes / Nits
- add more robust embedding timeouts (#6779)
- improved connection session management on postgres vector store (#6843)

## [v0.7.9] - 2023-07-15

### New Features
- specify `embed_model="local"` to use default local embbeddings in the service context (#6806)
- Add async `acall` endpoint to `BasePydanticProgram` (defaults to sync version). Implement for `OpenAIPydanticProgram`

### Bug Fixes / Nits
- fix null metadata for searching existing vector dbs (#6912)
- add module guide docs for `SimpleDirectoryReader` (#6916)
- make sure `CondenseQuestionChatEngine` streaming chat endpoints work even if not explicitly setting `streaming=True` in the underlying query engine.

## [v0.7.8] - 2023-07-13

### New Features
- Added embedding speed benchmark (#6876)
- Added BEIR retrieval benchmark (#6825)

### Bug Fixes / Nits
- remove toctrees from deprecated_terms (#6895)
- Relax typing dependencies (#6879)
- docs: modification to evaluation notebook (#6840)
- raise error if the model does not support functions (#6896)
- fix(bench embeddings): bug not taking into account string length (#6899)x

## [v0.7.7] - 2023-07-13

### New Features
- Improved milvus consistency support and output fields support (#6452)
- Added support for knowledge graph querying w/ cypyer+nebula (#6642)
- Added `Document.example()` to create documents for fast prototyping (#6739)
- Replace react chat engine to use native reactive agent (#6870)

### Bug Fixes / Nits
- chore: added a help message to makefile (#6861)

### Bug Fixes / Nits
- Fixed support for using SQLTableSchema context_str attribute (#6891)

## [v0.7.6] - 2023-07-12

### New Features
- Added sources to agent/chat engine responses (#6854)
- Added basic chat buffer memory to agents / chat engines (#6857)
- Adding load and search tool (#6871)
- Add simple agent benchmark (#6869)
- add agent docs  (#6866)
- add react agent (#6865)

### Breaking/Deprecated API Changes
- Replace react chat engine with native react agent (#6870)
- Set default chat mode to "best": use openai agent when possible, otherwise use react agent (#6870)

### Bug Fixes / Nits
- Fixed support for legacy vector store metadata (#6867)
- fix chroma notebook in docs (#6872)
- update LC embeddings docs (#6868)

## [v0.7.5] - 2023-07-11

### New Features
- Add `Anthropic` LLM implementation (#6855)

### Bug Fixes / Nits
- Fix indexing error in `SentenceEmbeddingOptimizer` (#6850)
- fix doc for custom embedding model (#6851)
- fix(silent error): Add validation to `SimpleDirectoryReader` (#6819)
- Fix link in docs (#6833)
- Fixes Azure gpt-35-turbo model not recognized  (#6828)
- Update Chatbot_SEC.ipynb (#6808)
- Rename leftover original name to LlamaIndex (#6792)
- patch nested traces of the same type (#6791)

## [v0.7.4] - 2023-07-08

### New Features
- `MetadataExtractor` - Documnent Metadata Augmentation via LLM-based feature extractors (#6764)

### Bug Fixes / Nits
- fixed passing in query bundle to node postprocessors (#6780)
- fixed error in callback manager with nested traces (#6791)

## [v0.7.3] - 2023-07-07

### New Features
- Sub question query engine returns source nodes of sub questions in the callback manager (#6745)
- trulens integration (#6741)
- Add sources to subquestion engine (#6745)

### Bug Fixes / Nits
- Added/Fixed streaming support to simple and condense chat engines (#6717)
- fixed `response_mode="no_text"` response synthesizer (#6755)
- fixed error setting `num_output` and `context_window` in service context (#6766)
- Fix missing as_query_engine() in tutorial (#6747)
- Fixed variable sql_query_engine in the notebook (#6778)
- fix required function fields (#6761)
- Remove usage of stop token in Prompt, SQL gen (#6782)

## [v0.7.2] - 2023-07-06

### New Features
- Support Azure OpenAI (#6718)
- Support prefix messages (e.g. system prompt) in chat engine and OpenAI agent (#6723)
- Added `CBEventType.SUB_QUESTIONS` event type for tracking sub question queries/responses (#6716)

### Bug Fixes / Nits
- Fix HF LLM output error (#6737)
- Add system message support for langchain message templates (#6743)
- Fixed applying node-postprocessors (#6749)
- Add missing `CustomLLM` import under `llama_index.llms` (#6752)
- fix(typo): `get_transformer_tokenizer_fn` (#6729)
- feat(formatting): `black[jupyter]` (#6732)
- fix(test): `test_optimizer_chinese` (#6730)

## [v0.7.1] - 2023-07-05

### New Features
- Streaming support for OpenAI agents (#6694)
- add recursive retriever + notebook example (#6682)


## [v0.7.0] - 2023-07-04

### New Features
- Index creation progress bars (#6583)

### Bug Fixes/ Nits
- Improved chat refine template (#6645)

### Breaking/Deprecated API Changes

- Change `BaseOpenAIAgent` to use `llama_index.llms.OpenAI`. Adjust `chat_history` to use `List[ChatMessage]]` as type.
- Remove (previously deprecated) `llama_index.langchain_helpers.chain_wrapper` module.
- Remove (previously deprecated) `llama_index.token_counter.token_counter` module. See [migration guide](/how_to/callbacks/token_counting_migration.html) for more details on new callback based token counting.
- Remove `ChatGPTLLMPredictor` and `HuggingFaceLLMPredictor`. See [migration guide](/how_to/customization/llms_migration_guide.html) for more details on replacements.
- Remove support for setting `cache` via `LLMPredictor` constructor.
- Update `BaseChatEngine` interface:
  - adjust `chat_history` to use `List[ChatMessage]]` as type
  - expose `chat_history` state as a property
  - support overriding `chat_history` in `chat` and `achat` endpoints
- Remove deprecated arguments for `PromptHelper`: `max_input_size`, `embedding_limit`, `max_chunk_overlap`
- Update all notebooks to use native openai integration (#6696)

## [v0.6.38] - 2023-07-02

### New Features

- add optional tqdm progress during index creation (#6583)
- Added async support for "compact" and "refine" response modes (#6590)
- [feature]add transformer tokenize functionalities for optimizer (chinese) (#6659)
- Add simple benchmark for vector store (#6670)
- Introduce `llama_index.llms` module, with new `LLM` interface, and `OpenAI`, `HuggingFaceLLM`, `LangChainLLM` implementations. (#6615)
- Evaporate pydantic program (#6666)

### Bug Fixes / Nits

- Improve metadata/node storage and retrieval for RedisVectorStore (#6678)
- Fixed node vs. document filtering in vector stores (#6677)
- add context retrieval agent notebook link to docs (#6660)
- Allow null values for the 'image' property in the ImageNode class and se… (#6661)
- Fix broken links in docs (#6669)
- update milvus to store node content (#6667)

## [v0.6.37] - 2023-06-30

### New Features

- add context augmented openai agent (#6655)

## [v0.6.36] - 2023-06-29

### New Features

- Redis support for index stores and docstores (#6575)
- DuckDB + SQL query engine notebook (#6628)
- add notebook showcasing deplot data loader (#6638)

### Bug Fixes / Nits

- More robust JSON parsing from LLM for `SelectionOutputParser` (#6610)
- bring our loaders back in line with llama-hub (#6630)
- Remove usage of SQLStructStoreIndex in notebooks (#6585)
- MD reader: remove html tags and leave linebreaks alone (#6618)
- bump min langchain version to latest version (#6632)
- Fix metadata column name in postgres vector store (#6622)
- Postgres metadata fixes (#6626, #6634)
- fixed links to dataloaders in contribution.md (#6636)
- fix: typo in docs in creating custom_llm huggingface example (#6639)
- Updated SelectionOutputParser to handle JSON objects and arrays (#6610)
- Fixed docstring argument typo (#6652)

## [v0.6.35] - 2023-06-28

- refactor structured output + pydantic programs (#6604)

### Bug Fixes / Nits

- Fix serialization for OpenSearch vector stores (#6612)
- patch docs relationships (#6606)
- Bug fix for ignoring directories while parsing git repo (#4196)
- updated Chroma notebook (#6572)
- Backport old node name (#6614)
- Add the ability to change chroma implementation (#6601)

## [v0.6.34] - 2023-06-26

### Patch Update (v0.6.34.post1)

- Patch imports for Document obj for backwards compatibility (#6597)

### New Features

- New `TextNode`/`Document` object classes based on pydantic (#6586)
- `TextNode`/`Document` objects support metadata customization (metadata templates, exclude metadata from LLM or embeddings) (#6586)
- Nodes no longer require flat metadata dictionaries, unless the vector store you use requires it (#6586)

### Bug Fixes / Nits

- use `NLTK_DATA` env var to control NLTK download location (#6579)
- [discord] save author as metadata in group_conversations.py (#6592)
- bs4 -> beautifulsoup4 in requirements (#6582)
- negate euclidean distance (#6564)
- add df output parser notebook link to docs (#6581)

### Breaking/Deprecated API Changes

- `Node` has been renamed to `TextNode` and is imported from `llama_index.schema` (#6586)
- `TextNode` and `Document` must be instansiated with kwargs: `Document(text=text)` (#6586)
- `TextNode` (fka `Node`) has a `id_` or `node_id` property, rather than `doc_id` (#6586)
- `TextNode` and `Document` have a metadata property, which replaces the extra_info property (#6586)
- `TextNode` no longer has a `node_info` property (start/end indexes are accessed directly with `start/end_char_idx` attributes) (#6586)

## [v0.6.33] - 2023-06-25

### New Features

- Add typesense vector store (#6561)
- add df output parser (#6576)

### Bug Fixes / Nits

- Track langchain dependency via bridge module. (#6573)

## [v0.6.32] - 2023-06-23

### New Features

- add object index (#6548)
- add SQL Schema Node Mapping + SQLTableRetrieverQueryEngine + obj index fixes (#6569)
- sql refactor (NLSQLTableQueryEngine) (#6529)

### Bug Fixes / Nits

- Update vector_stores.md (#6562)
- Minor `BaseResponseBuilder` interface cleanup (#6557)
- Refactor TreeSummarize (#6550)

## [v0.6.31] - 2023-06-22

### Bug Fixes / Nits

- properly convert weaviate distance to score (#6545)
- refactor tree summarize and fix bug to not truncate context (#6550)
- fix custom KG retrieval notebook nits (#6551)

## [v0.6.30] - 2023-06-21

### New Features

- multi-selector support in router query engine (#6518)
- pydantic selector support in router query engine using OpenAI function calling API (#6518)
- streaming response support in `CondenseQuestionChatEngine` and `SimpleChatEngine` (#6524)
- metadata filtering support in `QdrantVectorStore` (#6476)
- add `PGVectorStore` to support postgres with pgvector (#6190)

### Bug Fixes / Nits

- better error handling in the mbox reader (#6248)
- Fix blank similarity score when using weaviate (#6512)
- fix for sorted nodes in `PrevNextNodePostprocessor` (#6048)

### Breaking/Deprecated API Changes

- Refactor PandasQueryEngine to take in df directly, deprecate PandasIndex (#6527)

## [v0.6.29] - 2023-06-20

### New Features

- query planning tool with OpenAI Function API (#6520)
- docs: example of kg+vector index (#6497)
- Set context window sizes for Cohere and AI21(J2 model) (#6485)

### Bug Fixes / Nits

- add default input size for Cohere and AI21 (#6485)
- docs: replace comma with colon in dict object (#6439)
- extra space in prompt and error message update (#6443)
- [Issue 6417] Fix prompt_templates docs page (#6499)
- Rip out monkey patch and update model to context window mapping (#6490)

## [v0.6.28] - 2023-06-19

### New Features

- New OpenAI Agent + Query Engine Cookbook (#6496)
- allow recursive data extraction (pydantic program) (#6503)

### Bug Fixes / Nits

- update mongo interface (#6501)
- fixes that we forgot to include for openai pydantic program (#6503) (#6504)
- Fix github pics in Airbyte notebook (#6493)

## [v0.6.27] - 2023-06-16

### New Features

- Add node doc_id filtering to weaviate (#6467)
- New `TokenCountingCallback` to customize and track embedding, prompt, and completion token usage (#6440)
- OpenAI Retrieval Function Agent (#6491)

### Breaking/Deprecated API Changes

- Deprecated current token tracking (llm predictor and embed model will no longer track tokens in the future, please use the `TokenCountingCallback` (#6440)
- Add maximal marginal relevance to the Simple Vector Store, which can be enabled as a query mode (#6446)

### Bug Fixes / Nits

- `as_chat_engine` properly inherits the current service context (#6470)
- Use namespace when deleting from pinecone (#6475)
- Fix paths when using fsspec on windows (#3778)
- Fix for using custom file readers in `SimpleDirectoryReader` (#6477)
- Edit MMR Notebook (#6486)
- FLARE fixes (#6484)

## [v0.6.26] - 2023-06-14

### New Features

- Add OpenAIAgent and tutorial notebook for "build your own agent" (#6461)
- Add OpenAIPydanticProgram (#6462)

### Bug Fixes / Nits

- Fix citation engine import (#6456)

## [v0.6.25] - 2023-06-13

### New Features

- Added FLARE query engine (#6419).

## [v0.6.24] - 2023-06-12

### New Features

- Added better support for vector store with existing data (e.g. allow configurable text key) for Pinecone and Weaviate. (#6393)
- Support batched upsert for Pineone (#6393)
- Added initial [guidance](https://github.com/microsoft/guidance/) integration. Added `GuidancePydanticProgram` for generic structured output generation and `GuidanceQuestionGenerator` for generating sub-questions in `SubQuestionQueryEngine` (#6246).

## [v0.6.23] - 2023-06-11

### Bug Fixes / Nits

- Remove hardcoded chunk size for citation query engine (#6408)
- Mongo demo improvements (#6406)
- Fix notebook (#6418)
- Cleanup RetryQuery notebook (#6381)

## [v0.6.22] - 2023-06-10

### New Features

- Added `SQLJoinQueryEngine` (generalization of `SQLAutoVectorQueryEngine`) (#6265)
- Added support for graph stores under the hood, and initial support for Nebula KG. More docs coming soon! (#2581)
- Added guideline evaluator to allow llm to provide feedback based on user guidelines (#4664)
- Added support for MongoDB Vector stores to enable Atlas knnbeta search (#6379)
- Added new CitationQueryEngine for inline citations of sources in response text (#6239)

### Bug Fixes

- Fixed bug with `delete_ref_doc` not removing all metadata from the docstore (#6192)
- FIxed bug with loading existing QDrantVectorStore (#6230)

### Miscellaneous

- Added changelog officially to github repo (#6191)

## [v0.6.21] - 2023-06-06

### New Features

- SimpleDirectoryReader has new `filename_as_id` flag to automatically set the doc_id (useful for `refresh_ref_docs()`)
- DocArray vector store integration
- Tair vector store integration
- Weights and Biases callback handler for tracing and versioning indexes
- Can initialize indexes directly from a vector store: `index = VectorStoreIndex.from_vector_store(vector_store=vector_store)`

### Bug Fixes

- Fixed multimodal notebook
- Updated/fixed the SQL tutorial in the docs

### Miscellaneous

- Minor docs updates
- Added github pull-requset templates
- Added github issue-forms

## [v0.6.20] - 2023-06-04

### New Features

- Added new JSONQueryEngine that uses JSON schema to deliver more accurate JSON query answers
- Metadata support for redis vector-store
- Added Supabase vector store integration

### Bug Fixes

- Fixed typo in text-to-sql prompt

### Breaking/Deprecated API Changes

- Removed GPT prefix from indexes (old imports/names are still supported though)

### Miscellaneous

- Major docs updates, brought important modules to the top level

## [v0.6.19] - 2023-06-02

### New Features

- Added agent tool abstraction for llama-hub data loaders

### Miscellaneous

- Minor doc updates

## [v0.6.18] - 2023-06-02

### Miscellaneous

- Added `Discover LlamaIndex` video series to the tutorials docs section
- Minor docs updates<|MERGE_RESOLUTION|>--- conflicted
+++ resolved
@@ -2,14 +2,12 @@
 
 ## Unreleased
 
-<<<<<<< HEAD
-### Bug Fixes / Nits
-- Fix string formatting in context chat engine (#7050)
-=======
 ### New Features
 - Added HotpotQADistractor benchmark evaluator (#7034)
 - Add metadata filter and delete support for LanceDB (#7048)
->>>>>>> 8d9bb2c9
+
+### Bug Fixes / Nits
+- Fix string formatting in context chat engine (#7050)
 
 ## [0.7.13] - 2023-07-26
 
