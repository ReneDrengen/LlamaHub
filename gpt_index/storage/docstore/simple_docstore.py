--- conflicted
+++ resolved
@@ -45,12 +45,6 @@
         """
 
         persist_path = os.path.join(persist_dir, DEFAULT_PERSIST_FNAME)
-<<<<<<< HEAD
-        simple_kvstore = SimpleKVStore.from_persist_path(persist_path)
-        return cls(simple_kvstore, namespace)
-
-    def persist(self, persist_path: str = DEFAULT_PERSIST_PATH) -> None:
-=======
         return cls.from_persist_path(persist_path, namespace=namespace)
 
     @classmethod
@@ -74,7 +68,6 @@
         self,
         persist_path: str = DEFAULT_PERSIST_PATH,
     ) -> None:
->>>>>>> 2603321c
         """Persist the store."""
         if isinstance(self._kvstore, BaseInMemoryKVStore):
             self._kvstore.persist(persist_path)
