--- conflicted
+++ resolved
@@ -30,11 +30,7 @@
     "from llama_index.postprocessor import (\n",
     "    TimeWeightedPostprocessor,\n",
     ")\n",
-<<<<<<< HEAD
-    "from llama_index.node_parser import SentenceSplitter\n",
-=======
     "from llama_index.text_splitter import SentenceSplitter\n",
->>>>>>> 0e3f4960
     "from llama_index.storage.docstore import SimpleDocumentStore\n",
     "from llama_index.response.notebook_utils import display_response\n",
     "from datetime import datetime, timedelta"
@@ -87,13 +83,8 @@
     "\n",
     "\n",
     "# define service context (wrapper container around current classes)\n",
-<<<<<<< HEAD
-    "node_parser = SentenceSplitter(chunk_size=512)\n",
-    "service_context = ServiceContext.from_defaults(node_parser=node_parser)\n",
-=======
     "text_splitter = SentenceSplitter(chunk_size=512)\n",
     "service_context = ServiceContext.from_defaults(text_splitter=text_splitter)\n",
->>>>>>> 0e3f4960
     "\n",
     "# use node parser in service context to parse docs into nodes\n",
     "nodes1 = text_splitter.get_nodes_from_documents([doc1])\n",
