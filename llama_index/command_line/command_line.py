--- conflicted
+++ resolved
@@ -2,12 +2,8 @@
 from typing import Any, Optional
 
 from llama_index.llama_dataset.download import (
-<<<<<<< HEAD
-    LLAMA_DATASETS_URL,
-=======
     LLAMA_DATASETS_LFS_URL,
     LLAMA_DATASETS_SOURCE_FILES_GITHUB_TREE_URL,
->>>>>>> c17d1497
     download_llama_dataset,
 )
 from llama_index.llama_pack.download import LLAMA_HUB_URL, download_llama_pack
@@ -34,12 +30,8 @@
     llama_dataset_class: Optional[str] = None,
     download_dir: Optional[str] = None,
     llama_hub_url: str = LLAMA_HUB_URL,
-<<<<<<< HEAD
-    llama_datasets_url: str = LLAMA_DATASETS_URL,
-=======
     llama_datasets_lfs_url: str = LLAMA_DATASETS_LFS_URL,
     llama_datasets_source_files_tree_url: str = LLAMA_DATASETS_SOURCE_FILES_GITHUB_TREE_URL,
->>>>>>> c17d1497
     **kwargs: Any,
 ) -> None:
     assert llama_dataset_class is not None
@@ -49,18 +41,11 @@
         llama_dataset_class=llama_dataset_class,
         download_dir=download_dir,
         llama_hub_url=llama_hub_url,
-<<<<<<< HEAD
-        llama_datasets_url=llama_datasets_url,
-    )
-
-    print(f"Successfully downloaded {llama_datasets_url} to {download_dir}")
-=======
         llama_datasets_lfs_url=llama_datasets_lfs_url,
         llama_datasets_source_files_tree_url=llama_datasets_source_files_tree_url,
     )
 
     print(f"Successfully downloaded {llama_dataset_class} to {download_dir}")
->>>>>>> c17d1497
 
 
 def main() -> None:
@@ -124,15 +109,9 @@
         help="URL to llama hub.",
     )
     llamadataset_parser.add_argument(
-<<<<<<< HEAD
-        "--llama-dataset-url",
-        type=str,
-        default=LLAMA_DATASETS_URL,
-=======
         "--llama-datasets-lfs-url",
         type=str,
         default=LLAMA_DATASETS_LFS_URL,
->>>>>>> c17d1497
         help="URL to llama datasets.",
     )
     llamadataset_parser.set_defaults(
