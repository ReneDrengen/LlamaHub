--- conflicted
+++ resolved
@@ -6,12 +6,8 @@
 from llama_index.core.base.llms.base import BaseLLM
 from llama_index.core.embeddings.utils import EmbedType, resolve_embed_model
 from llama_index.core.callbacks import CallbackManager
-<<<<<<< HEAD
 from llama_index.core.graph_stores.simple_labelled import SimplePropertyGraphStore
-=======
-from llama_index.core.graph_stores.simple_labelled import SimpleLPGStore
 from llama_index.core.graph_stores.types import KG_NODES_KEY, KG_RELATIONS_KEY
->>>>>>> 6f8cd184
 from llama_index.core.indices.base import BaseIndex
 from llama_index.core.indices.property_graph.transformations import (
     SimpleLLMPathExtractor,
@@ -39,13 +35,8 @@
     )
 
 
-<<<<<<< HEAD
-class PropertyGraphIndex(BaseIndex[IndexList]):
+class PropertyGraphIndex(BaseIndex[IndexLPG]):
     """An index for a property graph.
-=======
-class LabelledPropertyGraphIndex(BaseIndex[IndexLPG]):
-    """An index for a labelled property graph.
->>>>>>> 6f8cd184
 
     Args:
         nodes (Optional[Sequence[BaseNode]]):
@@ -103,23 +94,17 @@
         )
 
         # lazily initialize the graph store on the storage context
-<<<<<<< HEAD
         if property_graph_store is not None:
             storage_context.property_graph_store = property_graph_store
         else:
             storage_context.property_graph_store = SimplePropertyGraphStore()
-=======
-        if lpg_graph_store is not None:
-            storage_context.lpg_graph_store = lpg_graph_store
-        elif storage_context.lpg_graph_store is None:
-            storage_context.lpg_graph_store = SimpleLPGStore()
->>>>>>> 6f8cd184
 
         if vector_store is not None:
             storage_context.vector_store = vector_store
 
         if embed_kg_nodes and (
-            storage_context.property_graph_store.supports_vector_queries or embed_kg_nodes
+            storage_context.property_graph_store.supports_vector_queries
+            or embed_kg_nodes
         ):
             self._embed_model = (
                 resolve_embed_model(embed_model)
@@ -137,14 +122,10 @@
         self._llm = llm
 
         # if we aren't embedding kg nodes, don't use the vector store
-<<<<<<< HEAD
-        if embed_kg_nodes and not property_graph_store.supports_vector_queries:
-=======
         if (
             embed_kg_nodes
-            and not storage_context.lpg_graph_store.supports_vector_queries
+            and not storage_context.property_graph_store.supports_vector_queries
         ):
->>>>>>> 6f8cd184
             self.vector_store = storage_context.vector_store
         else:
             self.vector_store = None
