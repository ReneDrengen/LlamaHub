"""Test tool spec."""

from typing import List, Type

try:
    from pydantic.v1 import BaseModel
except ImportError:
    from pydantic import BaseModel

from llama_index.tools.tool_spec.base import BaseToolSpec
from llama_index.tools.types import ToolMetadata
<<<<<<< HEAD
from typing import List, Type, Tuple, Union
import pytest
=======
>>>>>>> a5f5fa09


class FooSchema(BaseModel):
    arg1: str
    arg2: int


class BarSchema(BaseModel):
    arg1: bool


class AbcSchema(BaseModel):
    arg1: str


class TestToolSpec(BaseToolSpec):
    spec_functions: List[Union[str, Tuple[str, str]]] = ["foo", "bar", "abc"]

    def foo(self, arg1: str, arg2: int) -> str:
        """Foo."""
        return f"foo {arg1} {arg2}"

    def bar(self, arg1: bool) -> str:
        """Bar."""
        return f"bar {arg1}"

    async def afoo(self, arg1: str, arg2: int) -> str:
        """Afoo."""
        return self.foo(arg1=arg1, arg2=arg2)

    async def abar(self, arg1: bool) -> str:
        """Abar."""
        return self.bar(arg1=arg1)

    def abc(self, arg1: str) -> str:
        # NOTE: no docstring
        return f"bar {arg1}"

    def get_fn_schema_from_fn_name(self, fn_name: str) -> Type[BaseModel]:
        """Return map from function name."""
        if fn_name == "foo":
            return FooSchema
        elif fn_name == "afoo":
            return FooSchema
        elif fn_name == "bar":
            return BarSchema
        elif fn_name == "abc":
            return AbcSchema
        else:
            raise ValueError(f"Invalid function name: {fn_name}")


def test_tool_spec() -> None:
    """Test tool spec."""
    tool_spec = TestToolSpec()
    # first is foo, second is bar
    tools = tool_spec.to_tool_list()
    assert len(tools) == 3
    assert tools[0].metadata.name == "foo"
    assert tools[0].metadata.description == "foo(arg1: str, arg2: int) -> str\nFoo."
    assert tools[0].fn("hello", 1) == "foo hello 1"
    assert tools[1].metadata.name == "bar"
    assert tools[1].metadata.description == "bar(arg1: bool) -> str\nBar."
    assert str(tools[1](True)) == "bar True"
    assert tools[2].metadata.name == "abc"
    assert tools[2].metadata.description == "abc(arg1: str) -> str\n"
    assert tools[2].metadata.fn_schema == AbcSchema

    # test metadata mapping
    tools = tool_spec.to_tool_list(
        func_to_metadata_mapping={
            "foo": ToolMetadata(
                "foo_description", name="foo_name", fn_schema=FooSchema
            ),
        }
    )
    assert len(tools) == 3
    assert tools[0].metadata.name == "foo_name"
    assert tools[0].metadata.description == "foo_description"
    assert tools[0].metadata.fn_schema is not None
    fn_schema = tools[0].metadata.fn_schema.schema()
    print(fn_schema)
    assert fn_schema["properties"]["arg1"]["type"] == "string"
    assert fn_schema["properties"]["arg2"]["type"] == "integer"
    assert tools[1].metadata.name == "bar"
    assert tools[1].metadata.description == "bar(arg1: bool) -> str\nBar."
    assert tools[1].metadata.fn_schema is not None
    fn_schema = tools[1].metadata.fn_schema.schema()
    assert fn_schema["properties"]["arg1"]["type"] == "boolean"


@pytest.mark.asyncio
async def test_tool_spec_async() -> None:
    """Test async_fn of tool spec."""
    tool_spec = TestToolSpec()
    tools = tool_spec.to_tool_list()
    assert len(tools) == 3
    assert await tools[0].async_fn("hello", 1) == "foo hello 1"
    assert str(await tools[1].acall(True)) == "bar True"


def test_async_patching() -> None:
    # test sync patching of async function
    tool_spec = TestToolSpec()
    tool_spec.spec_functions = ["afoo"]
    tools = tool_spec.to_tool_list()
    assert len(tools) == 1
    assert tools[0].fn("hello", 1) == "foo hello 1"


def test_tool_spec_schema() -> None:
    """Test tool spec schemas match."""
    tool_spec = TestToolSpec()
    # first is foo, second is bar
    schema1 = tool_spec.get_fn_schema_from_fn_name("foo")
    assert schema1 == FooSchema
    schema2 = tool_spec.get_fn_schema_from_fn_name("bar")
    assert schema2 == BarSchema<|MERGE_RESOLUTION|>--- conflicted
+++ resolved
@@ -1,6 +1,4 @@
 """Test tool spec."""
-
-from typing import List, Type
 
 try:
     from pydantic.v1 import BaseModel
@@ -9,11 +7,9 @@
 
 from llama_index.tools.tool_spec.base import BaseToolSpec
 from llama_index.tools.types import ToolMetadata
-<<<<<<< HEAD
+
 from typing import List, Type, Tuple, Union
 import pytest
-=======
->>>>>>> a5f5fa09
 
 
 class FooSchema(BaseModel):
