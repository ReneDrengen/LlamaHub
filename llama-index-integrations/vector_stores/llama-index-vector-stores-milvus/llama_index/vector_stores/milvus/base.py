--- conflicted
+++ resolved
@@ -45,68 +45,32 @@
     RRFRanker = None
 
 
-def _to_milvus_filter(standard_filters: MetadataFilters) -> str:
-    """Translate standard metadata filters to Milvus specific spec.
-
-    Note that Milvus supports single-quoted strings, so we use f-string with
-    the '!r' modifier to add single quotes for string values if necessary.
-
-    References:
-    - https://milvus.io/docs/boolean.md
-    - https://github.com/milvus-io/milvus/pull/24386
-    - https://docs.python.org/3/tutorial/inputoutput.html#formatted-string-literals
-    """
-    filters = []
-    for filter in standard_filters.filters:
-<<<<<<< HEAD
-        filter_value = (
-            f'"{filter.value!s}"'
-            if isinstance(filter.value, str)
-            else str(filter.value)
-        )
-        if isinstance(filter.operator, FilterOperatorFunction):
-            operator = filter.operator.value.format(key=filter.key, value=filter_value)
-            filters.append(operator)
-        else:
-            match filter.operator:
-                case FilterOperator.NIN:
-                    filters.append(str(filter.key) + " not in " + filter_value)
-                case FilterOperator.EQ | FilterOperator.GT | FilterOperator.LT | FilterOperator.NE | FilterOperator.GTE | FilterOperator.LTE | FilterOperator.IN | FilterOperator.LIKE:
-                    filters.append(
-                        str(filter.key) + " " + filter.operator + " " + filter_value
-                    )
-                case _:
-                    raise ValueError(
-                        f"Operator {filter.operator} not supported by Milvus."
-                    )
-
-=======
-        if filter.operator in (
-            FilterOperator.EQ,
-            FilterOperator.NE,
-            FilterOperator.GT,
-            FilterOperator.LT,
-            FilterOperator.GTE,
-            FilterOperator.LTE,
-            FilterOperator.IN,
-        ):
-            filters.append(f"{filter.key} {filter.operator.value} {filter.value!r}")
-        elif filter.operator == FilterOperator.NIN:
-            filters.append(f"{filter.key} not in {filter.value!r}")
-        elif filter.operator == FilterOperator.TEXT_MATCH:
-            # We assume that "text_match" can only be used for string values.
-            filters.append(f"{filter.key} like '%{filter.value}%'")
-        elif filter.operator == FilterOperator.CONTAINS:
-            filters.append(f"array_contains({filter.key}, {filter.value!r})")
-        elif filter.operator == FilterOperator.ANY:
-            filters.append(f"array_contains_any({filter.key}, {filter.value!r})")
-        elif filter.operator == FilterOperator.ALL:
-            filters.append(f"array_contains_all({filter.key}, {filter.value!r})")
-        else:
-            raise ValueError(f"FilterOperator {filter.operator} is not supported.")
->>>>>>> f151c9c7
-    joined_filters = f" {standard_filters.condition.value} ".join(filters)
-    return f"({joined_filters})" if len(filters) > 1 else joined_filters
+def _to_milvus_filter(
+    standard_filters: MetadataFilters, scalar_filters: ScalarMetadataFilters
+) -> str:
+    """Translate metadata filters to Milvus specific spec."""
+    standard_filters_list, joined_standard_filters = parse_standard_filters(
+        standard_filters
+    )
+    scalar_filters_list, joined_scalar_filters = parse_scalar_filters(scalar_filters)
+
+    filters = standard_filters_list + scalar_filters_list
+
+    if len(standard_filters_list) > 0 and len(scalar_filters_list) > 0:
+        joined_filters = f" {joined_standard_filters} and {joined_scalar_filters} "
+        return f"({joined_filters})" if len(filters) > 1 else joined_filters
+    elif len(standard_filters_list) > 0 and len(scalar_filters_list) == 0:
+        return (
+            f"({joined_standard_filters})"
+            if len(filters) > 1
+            else joined_standard_filters
+        )
+    elif len(standard_filters_list) == 0 and len(scalar_filters_list) > 0:
+        return (
+            f"({joined_scalar_filters})" if len(filters) > 1 else joined_scalar_filters
+        )
+    else:
+        return ""
 
 
 class MilvusVectorStore(BasePydanticVectorStore):
