--- conflicted
+++ resolved
@@ -3,11 +3,8 @@
 ## Unreleased
 
 ### Bug Fixes / Nits
-<<<<<<< HEAD
 - Added streaming support to simple and condense chat engines (#6717)
-=======
 - fixed `response_mode="no_text"` response synthesizer (#6755)
->>>>>>> 7ac081b0
 
 ## [v0.7.2] - 2023-07-06
 
