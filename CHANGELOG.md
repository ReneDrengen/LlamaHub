# ChangeLog

## [0.8.33] - 2023-09-25

### New Features
- add pairwise evaluator + benchmark auto-merging retriever (#7810)

### Bug Fixes / Nits
- Minor cleanup in embedding class (#7813)
- Misc updates to `OpenAIEmbedding` (#7811)

## [0.8.32] - 2023-09-24

### New Features
- Added native support for `HuggingFaceEmbedding`, `InstructorEmbedding`, and `OptimumEmbedding` (#7795)
- Added metadata filtering and hybrid search to MyScale vector store (#7780)
- Allowing custom text field name for Milvus (#7790)
- Add support for `vector_store_query_mode` to `VectorIndexAutoRetriever` (#7797)

### Bug Fixes / Nits
- Update `LanceDBVectorStore` to handle score and distance (#7754)
- Pass LLM to `memory_cls` in `CondenseQuestionChatEngine` (#7785)

## [0.8.31] - 2023-09-22

### New Features
- add pydantic metadata extractor (#7778)
- Allow users to set the embedding dimensions in azure cognitive  vector store (#7734)
- Add semantic similarity evaluator (#7770)

### Bug Fixes / Nits
- 📝docs: Update Chatbot Tutorial and Notebook (#7767)
- Fixed response synthesizers with empty nodes (#7773)
- Fix `NotImplementedError` in auto vector retriever (#7764)
- Multiple kwargs values in "KnowledgeGraphQueryEngine" bug-fix (#7763)
- Allow setting azure cognitive search dimensionality (#7734)
- Pass service context to index for dataset generator (#7748)
<<<<<<< HEAD
- Fixed `refresh_ref_docs()` bug (#7664)
=======
- Fix output parsers for selector templates (#7774)
- Update Chatbot_SEC.ipynb (#7711)
- linter/typechecker-friendly improvements to cassandra test (#7771)
- Expose debug option of `PgVectorStore` (#7776)
- llms/openai: fix Azure OpenAI by considering `prompt_filter_results` field (#7755)
>>>>>>> f32b0a54

## [0.8.30] - 2023-09-21

### New Features
- Add support for `gpt-3.5-turbo-instruct` (#7729)
- Add support for `TimescaleVectorStore` (#7727)
- Added `LongContextReorder` for lost-in-the-middle issues (#7719)
- Add retrieval evals (#7738)

### Bug Fixes / Nits
- Added node post-processors to async context chat engine (#7731)
- Added unique index name for postgres tsv column (#7741)

## [0.8.29.post1] - 2023-09-18

### Bug Fixes / Nits
- Fix langchain import error for embeddings (#7714)

## [0.8.29] - 2023-09-18

### New Features
- Added metadata filtering to the base simple vector store (#7564)
- add low-level router guide (#7708)
- Add CustomQueryEngine class (#7703)

### Bug Fixes / Nits
- Fix context window metadata in lite-llm (#7696)

## [0.8.28] - 2023-09-16

### New Features
- Add CorrectnessEvaluator (#7661)
- Added support for `Ollama` LLMs (#7635)
- Added `HWPReader` (#7672)
- Simplified portkey LLM interface (#7669)
- Added async operation support to `ElasticsearchStore` vector store (#7613)
- Added support for `LiteLLM` (#7600)
- Added batch evaluation runner (#7692)

### Bug Fixes / Nits
- Avoid `NotImplementedError` for async langchain embeddings (#7668)
- Imrpoved reliability of LLM selectors (#7678)
- Fixed `query_wrapper_prompt` and `system_prompt` for output parsers and completion models (#7678)
- Fixed node attribute inheritance in citation query engine (#7675)

### Breaking Changes
- Refactor and update `BaseEvaluator` interface to be more consistent (#7661)
  - Use `evaluate` function for generic input
  - Use `evaluate_response` function with `Response` objects from llama index query engine
- Update existing evaluators with more explicit naming
  - `ResponseEvaluator` -> `FaithfulnessEvaluator`
  - `QueryResponseEvaluator` -> `RelevancyEvaluator`
  - old names are kept as class aliases for backwards compatibility

## [0.8.27] - 2023-09-14

### New Features
- add low-level tutorial section (#7673)

### Bug Fixes / Nits
- default delta should be a dict (#7665)
- better query wrapper logic on LLMPredictor (#7667)

## [0.8.26] - 2023-09-12

### New Features
- add non-linear embedding adapter (#7658)
- Add "finetune + RAG" evaluation to knowledge fine-tuning notebook (#7643)

### Bug Fixes / Nits
- Fixed chunk-overlap for sentence splitter (#7590)

## [0.8.25] - 2023-09-12

### New Features
- Added `AGENT_STEP` callback event type (#7652)

### Bug Fixes / Nits
- Allowed `simple` mode to work with `as_chat_engine()` (#7637)
- Fixed index error in azure streaming (#7646)
- Removed `pdb` from llama-cpp (#7651)

## [0.8.24] - 2023-09-11

## New Features
- guide: fine-tuning to memorize knowledge (#7626)
- added ability to customize prompt template for eval modules (#7626)

### Bug Fixes
- Properly detect `llama-cpp-python` version for loading the default GGML or GGUF `llama2-chat-13b` model (#7616)
- Pass in `summary_template` properly with `RetrieverQueryEngine.from_args()` (#7621)
- Fix span types in wandb callback (#7631)

## [0.8.23] - 2023-09-09

### Bug Fixes
- Make sure context and system prompt is included in prompt for first chat for llama2 (#7597)
- Avoid negative chunk size error in refine process (#7607)
- Fix relationships for small documents in hierarchical node parser (#7611)
- Update Anyscale Endpoints integration with full streaming and async support (#7602)
- Better support of passing credentials as LLM constructor args in `OpenAI`, `AzureOpenAI`, and `Anyscale` (#7602)

### Breaking Changes
- Update milvus vector store to support filters and dynamic schemas (#7286)
  - See the [updated notebook](https://gpt-index.readthedocs.io/en/stable/examples/vector_stores/MilvusIndexDemo.html) for usage
- Added NLTK to core dependencies to support the default sentence splitter (#7606)

## [0.8.22] - 2023-09-07

### New Features
- Added support for ElasticSearch Vector Store (#7543)

### Bug Fixes / Nits
- Fixed small `_index` bug in `ElasticSearchReader` (#7570)
- Fixed bug with prompt helper settings in global service contexts (#7576)
- Remove newlines from openai embeddings again (#7588)
- Fixed small bug with setting `query_wrapper_prompt` in the service context (#7585)

### Breaking/Deprecated API Changes
- Clean up vector store interface to use `BaseNode` instead of `NodeWithEmbedding`
  - For majority of users, this is a no-op change
  - For users directly operating with the `VectorStore` abstraction and manually constructing `NodeWithEmbedding` objects, this is a minor breaking change. Use `TextNode` with `embedding` set directly, instead of `NodeWithEmbedding`.

## [0.8.21] - 2023-09-06

### New Features
- add embedding adapter fine-tuning engine + guide (#7565)
- Added support for Azure Cognitive Search vector store (#7469)
- Support delete in supabase (#6951)
- Added support for Espilla vector store (#7539)
- Added support for AnyScale LLM (#7497)

### Bug Fixes / Nits
- Default to user-configurable top-k in `VectorIndexAutoRetriever` (#7556)
- Catch validation errors for structured responses (#7523)
- Fix streaming refine template (#7561)

## [0.8.20] - 2023-09-04

### New Features
- Added Portkey LLM integration (#7508)
- Support postgres/pgvector hybrid search (#7501)
- upgrade recursive retriever node reference notebook (#7537)

## [0.8.19] - 2023-09-03

### New Features
- replace list index with summary index  (#7478)
- rename list index to summary index part 2 (#7531)

## [0.8.18] - 2023-09-03

### New Features
- add agent finetuning guide (#7526)

## [0.8.17] - 2023-09-02

### New Features
- Make (some) loaders serializable (#7498)
- add node references to recursive retrieval (#7522)

### Bug Fixes / Nits
- Raise informative error when metadata is too large during splitting (#7513)
- Allow langchain splitter in simple node parser (#7517)

## [0.8.16] - 2023-09-01

### Bug Fixes / Nits
- fix link to Marvin notebook in docs (#7504)
- Ensure metadata is not `None` in `SimpleWebPageReader` (#7499)
- Fixed KGIndex visualization (#7493)
- Improved empty response in KG Index (#7493)

## [0.8.15] - 2023-08-31

### New Features
- Added support for `MarvinEntityExtractor` metadata extractor (#7438)
- Added a url_metadata callback to SimpleWebPageReader (#7445)
- Expanded callback logging events (#7472)

### Bug Fixes / Nits
- Only convert newlines to spaces for text 001 embedding models in OpenAI (#7484)
- Fix `KnowledgeGraphRagRetriever` for non-nebula indexes (#7488)
- Support defined embedding dimension in `PGVectorStore` (#7491)
- Greatly improved similarity calculation speed for the base vector store (#7494)

## [0.8.14] - 2023-08-30

### New Features
- feat: non-kg heterogeneous graph support in Graph RAG (#7459)
- rag guide (#7480)

### Bug Fixes / Nits
- Improve openai fine-tuned model parsing (#7474)
- doing some code de-duplication (#7468)
- support both str and templates for query_wrapper_prompt in HF LLMs (#7473)

## [0.8.13] - 2023-08-29

### New Features
- Add embedding finetuning (#7452)
- Added support for RunGPT LLM (#7401)
- Integration guide and notebook with DeepEval (#7425)
- Added `VectorIndex` and `VectaraRetriever` as a managed index (#7440)
- Added support for `to_tool_list` to detect and use async functions (#7282)

## [0.8.12] - 2023-08-28

### New Features

- add openai finetuning class (#7442)
- Service Context to/from dict (#7395)
- add finetuning guide (#7429)

### Smaller Features / Nits / Bug Fixes
- Add example how to run FalkorDB docker (#7441)
- Update root.md to use get_response_synthesizer expected type. (#7437) 
- Bugfix MonsterAPI Pydantic version v2/v1 support. Doc Update (#7432)

## [0.8.11.post3] - 2023-08-27

### New Features
- AutoMergingRetriever (#7420)

## [0.8.10.post1] - 2023-08-25

### New Features
- Added support for `MonsterLLM` using MonsterAPI (#7343) 
- Support comments fields in NebulaGraphStore and int type VID (#7402)
- Added configurable endpoint for DynamoDB (#6777)
- Add structured answer filtering for Refine response synthesizer (#7317)

### Bug Fixes / Nits
- Use `utf-8` for json file reader (#7390)
- Fix entity extractor initialization (#7407)

## [0.8.9] - 2023-08-24

### New Features
- Added support for FalkorDB/RedisGraph graph store (#7346)
- Added directed sub-graph RAG (#7378)
- Added support for `BM25Retriever` (#7342)

### Bug Fixes / Nits
- Added `max_tokens` to `Xinference` LLM (#7372)
- Support cache dir creation in multithreaded apps (#7365)
- Ensure temperature is a float for openai (#7382)
- Remove duplicate subjects in knowledge graph retriever (#7378)
- Added support for both pydantic v1 and v2 to allow other apps to move forward (#7394)

### Breaking/Deprecated API Changes
- Refactor prompt template (#7319)
  - Use `BasePromptTemplate` for generic typing
  - Use `PromptTemplate`, `ChatPromptTemplate`, `SelectorPromptTemplate` as core implementations
  - Use `LangchainPromptTemplate` for compatibility with Langchain prompt templates
  - Fully replace specific prompt classes (e.g. `SummaryPrompt`) with generic `BasePromptTemplate` for typing in codebase.
  - Keep `Prompt` as an alias for `PromptTemplate` for backwards compatibility.
  - BREAKING CHANGE: remove support for `Prompt.from_langchain_prompt`, please use `template=LangchainPromptTemplate(lc_template)` instead.


## [0.8.8] - 2023-08-23

### New Features
- `OpenAIFineTuningHandler` for collecting LLM inputs/outputs for OpenAI fine tuning (#7367)

### Bug Fixes / Nits
- Add support for `claude-instant-1.2` (#7369)

## [0.8.7] - 2023-08-22

### New Features
- Support fine-tuned OpenAI models (#7364)
- Added support for Cassandra vector store (#6784)
- Support pydantic fields in tool functions (#7348)

### Bug Fixes / Nits
- Fix inifinite looping with forced function call in `OpenAIAgent` (#7363)

## [0.8.6] - 2023-08-22

### New Features
- auto vs. recursive retriever notebook (#7353)
- Reader and Vector Store for BagelDB with example notebooks (#7311)

### Bug Fixes / Nits
- Use service context for intermediate index in retry source query engine (#7341)
- temp fix for prompt helper + chat models (#7350)
- Properly skip unit-tests when packages not installed (#7351)

## [0.8.5.post2] - 2023-08-20

### New Features
- Added FireStore docstore/index store support (#7305)
- add recursive agent notebook (#7330)

### Bug Fixes / Nits
- Fix Azure pydantic error (#7329)
- fix callback trace ids (make them a context var)  (#7331)

## [0.8.5.post1] - 2023-08-18

### New Features
- Awadb Vector Store (#7291)

### Bug Fixes / Nits
- Fix bug in OpenAI llm temperature type 

## [0.8.5] - 2023-08-18

### New Features
- Expose a system prompt/query wrapper prompt in the service context for open-source LLMs (#6647)
- Changed default MyScale index format to `MSTG` (#7288)
- Added tracing to chat engines/agents (#7304)
- move LLM and embeddings to pydantic (#7289)

### Bug Fixes / Nits
- Fix sentence splitter bug (#7303)
- Fix sentence splitter infinite loop (#7295)

## [0.8.4] - 2023-08-17

### Bug Fixes / Nits
- Improve SQL Query parsing (#7283)
- Fix loading embed_model from global service context (#7284)
- Limit langchain version until we migrate to pydantic v2 (#7297)

## [0.8.3] - 2023-08-16

### New Features
- Added Knowledge Graph RAG Retriever (#7204)

### Bug Fixes / Nits
- accept `api_key` kwarg in OpenAI LLM class constructor (#7263)
- Fix to create separate queue instances for separate instances of `StreamingAgentChatResponse` (#7264)

## [0.8.2.post1] - 2023-08-14

### New Features
- Added support for Rockset as a vector store (#7111)

### Bug Fixes
- Fixed bug in service context definition that could disable LLM (#7261)

## [0.8.2] - 2023-08-14

### New Features
- Enable the LLM or embedding model to be disabled by setting to `None` in the service context (#7255)
- Resolve nearly any huggingface embedding model using the `embed_model="local:<model_name>"` syntax (#7255)
- Async tool-calling support (#7239)

### Bug Fixes / Nits
- Updated supabase kwargs for add and query (#7103)
- Small tweak to default prompts to allow for more general purpose queries (#7254)
- Make callback manager optional for `CustomLLM` + docs update (#7257)

## [0.8.1] - 2023-08-13

### New Features
- feat: add node_postprocessors to ContextChatEngine (#7232)
- add ensemble query engine tutorial (#7247)

### Smaller Features
- Allow EMPTY keys for Fastchat/local OpenAI API endpoints (#7224) 

## [0.8.0] - 2023-08-11

### New Features
- Added "LLAMA_INDEX_CACHE_DIR" to control cached files (#7233)
- Default to pydantic selectors when possible (#7154, #7223)
- Remove the need for langchain wrappers on `embed_model` in the service context (#7157)
- Metadata extractors take an `LLM` object now, in addition to `LLMPredictor` (#7202)
- Added local mode + fallback to llama.cpp + llama2 (#7200)
- Added local fallback for embeddings to `BAAI/bge-small-en` (#7200)
- Added `SentenceWindowNodeParser` + `MetadataReplacementPostProcessor` (#7211)

### Breaking Changes
- Change default LLM to gpt-3.5-turbo from text-davinci-003 (#7223)
- Change prompts for compact/refine/tree_summarize to work better with gpt-3.5-turbo (#7150, #7179, #7223)
- Increase default LLM temperature to 0.1 (#7180)

## [0.7.24.post1] - 2023-08-11

### Other Changes
- Reverted #7223 changes to defaults (#7235)

## [0.7.24] - 2023-08-10

### New Features
- Default to pydantic selectors when possible (#7154, #7223)
- Remove the need for langchain wrappers on `embed_model` in the service context (#7157)
- Metadata extractors take an `LLM` object now, in addition to `LLMPredictor` (#7202)
- Added local mode + fallback to llama.cpp + llama2 (#7200)
- Added local fallback for embeddings to `BAAI/bge-small-en` (#7200)
- Added `SentenceWindowNodeParser` + `MetadataReplacementPostProcessor` (#7211)

### Breaking Changes
- Change default LLM to gpt-3.5-turbo from text-davinci-003 (#7223)
- Change prompts for compact/refine/tree_summarize to work better with gpt-3.5-turbo (#7150, #7179, #7223)
- Increase default LLM temperature to 0.1 (#7180)

### Other Changes
- docs: Improvements to Mendable Search (#7220)
- Refactor openai agent (#7077)

### Bug Fixes / Nits
- Use `1 - cosine_distance` for pgvector/postgres vector db (#7217)
- fix metadata formatting and extraction (#7216)
- fix(readers): Fix non-ASCII JSON Reader bug (#7086)
- Chore: change PgVectorStore variable name from `sim` to `distance` for clarity (#7226)

## [0.7.23] - 2023-08-10

### Bug Fixes / Nits
- Fixed metadata formatting with custom tempalates and inheritance (#7216)

## [0.7.23] - 2023-08-10

### New Features
- Add "one click observability" page to docs (#7183)
- Added Xorbits inference for local deployments (#7151)
- Added Zep vector store integration (#7203)
- feat/zep vectorstore (#7203)

### Bug Fixes / Nits
- Update the default `EntityExtractor` model (#7209)
- Make `ChatMemoryBuffer` pickleable (#7205)
- Refactored `BaseOpenAIAgent` (#7077)

## [0.7.22] - 2023-08-08

### New Features
- add ensemble retriever notebook (#7190)
- DOCS: added local llama2 notebook (#7146)

### Bug Fixes / Nits
- Fix for `AttributeError: 'OpenAIAgent' object has no attribute 'callback_manager'` by calling super constructor within `BaseOpenAIAgent`
- Remove backticks from nebula queries (#7192)

## [0.7.21] - 2023-08-07

### New Features
- Added an `EntityExtractor` for metadata extraction (#7163)

## [0.7.20] - 2023-08-06

### New Features
- add router module docs (#7171)
- add retriever router (#7166)

### New Features
- Added a `RouterRetriever` for routing queries to specific retrievers (#7166)

### Bug Fixes / Nits
- Fix for issue where having multiple concurrent streamed responses from `OpenAIAgent` would result in interleaving of tokens across each response stream. (#7164)
- fix llms callbacks issue (args[0] error) (#7165)

## [0.7.19] - 2023-08-04

### New Features
- Added metadata filtering to weaviate (#7130)
- Added token counting (and all callbacks) to agents and streaming (#7122)

## [0.7.18] - 2023-08-03

### New Features
- Added `to/from_string` and `to/from_dict` methods to memory objects (#7128)
- Include columns comments from db tables in table info for SQL queries (#7124)
- Add Neo4j support (#7122)

### Bug Fixes / Nits
- Added `Azure AD` validation support to the `AzureOpenAI` class (#7127)
- add `flush=True` when printing agent/chat engine response stream (#7129)
- Added `Azure AD` support to the `AzureOpenAI` class (#7127)
- Update LLM question generator prompt to mention JSON markdown (#7105)
- Fixed `astream_chat` in chat engines (#7139)

## [0.7.17] - 2023-08-02

### New Features
- Update `ReActAgent` to support memory modules (minor breaking change since the constructor takes `memory` instead of `chat_history`, but the main `from_tools` method remains backward compatible.) (#7116)
- Update `ReActAgent` to support streaming (#7119)
- Added Neo4j graph store and query engine integrations (#7122)
- add object streaming (#7117)

## [0.7.16] - 2023-07-30

### New Features

- Chat source nodes (#7078)

## [0.7.15] - 2023-07-29

### Bug Fixes / Nits
- anthropic api key  customization (#7082)
- Fix broken link to API reference in Contributor Docs (#7080)
- Update vector store docs (#7076)
- Update comment (#7073)

## [0.7.14] - 2023-07-28

### New Features

- Added HotpotQADistractor benchmark evaluator (#7034)
- Add metadata filter and delete support for LanceDB (#7048)
- Use MetadataFilters in opensearch (#7005)
- Added support for `KuzuGraphStore` (#6970)
- Added `kg_triplet_extract_fn` to customize how KGs are built (#7068)

### Bug Fixes / Nits

- Fix string formatting in context chat engine (#7050)
- Fixed tracing for async events (#7052)
- Less strict triplet extraction for KGs (#7059)
- Add configurable limit to KG data retrieved (#7059)
- Nebula connection improvements (#7059)
- Bug fix in building source nodes for agent response (#7067)

## [0.7.13] - 2023-07-26

### New Features

- Support function calling api for AzureOpenAI (#7041)

### Bug Fixes / Nits

- tune prompt to get rid of KeyError in SubQ engine (#7039)
- Fix validation of Azure OpenAI keys (#7042)

## [0.7.12] - 2023-07-25

### New Features

- Added `kwargs` to `ComposableGraph` for the underlying query engines (#6990)
- Validate openai key on init (#6940)
- Added async embeddings and async RetrieverQueryEngine (#6587)
- Added async `aquery` and `async_add` to PGVectorStore (#7031)
- Added `.source_nodes` attribute to chat engine and agent responses (#7029)
- Added `OpenInferenceCallback` for storing generation data in OpenInference format (#6998)

### Bug Fixes / Nits

- Fix achat memory initialization for data agents (#7000)
- Add `print_response_stream()` to agengt/chat engine response class (#7018)

### Bug Fixes / Nits

- Fix achat memory initialization for data agents (#7000)
- Add `print_response_stream()` to agengt/chat engine response class (#7018)

## [v0.7.11.post1] - 2023-07-20

### New Features

- Default to pydantic question generation when possible for sub-question query engine (#6979)

### Bug Fixes / Nits

- Fix returned order of messages in large chat memory (#6979)

## [v0.7.11] - 2023-07-19

### New Features

- Added a `SentenceTransformerRerank` node post-processor for fast local re-ranking (#6934)
- Add numpy support for evaluating queries in pandas query engine (#6935)
- Add metadata filtering support for Postgres Vector Storage integration (#6968)
- Proper llama2 support for agents and query engines (#6969)

### Bug Fixes / Nits

- Added `model_name` to LLMMetadata (#6911)
- Fallback to retriever service context in query engines (#6911)
- Fixed `as_chat_engine()` ValueError with extra kwargs (#6971

## [v0.7.10.post1] - 2023-07-18

### New Features

- Add support for Replicate LLM (vicuna & llama 2!)

### Bug Fixes / Nits

- fix streaming for condense chat engine (#6958)

## [v0.7.10] - 2023-07-17

### New Features

- Add support for chroma v0.4.0 (#6937)
- Log embedding vectors to callback manager (#6962)

### Bug Fixes / Nits

- add more robust embedding timeouts (#6779)
- improved connection session management on postgres vector store (#6843)

## [v0.7.9] - 2023-07-15

### New Features

- specify `embed_model="local"` to use default local embbeddings in the service context (#6806)
- Add async `acall` endpoint to `BasePydanticProgram` (defaults to sync version). Implement for `OpenAIPydanticProgram`

### Bug Fixes / Nits

- fix null metadata for searching existing vector dbs (#6912)
- add module guide docs for `SimpleDirectoryReader` (#6916)
- make sure `CondenseQuestionChatEngine` streaming chat endpoints work even if not explicitly setting `streaming=True` in the underlying query engine.

## [v0.7.8] - 2023-07-13

### New Features

- Added embedding speed benchmark (#6876)
- Added BEIR retrieval benchmark (#6825)

### Bug Fixes / Nits

- remove toctrees from deprecated_terms (#6895)
- Relax typing dependencies (#6879)
- docs: modification to evaluation notebook (#6840)
- raise error if the model does not support functions (#6896)
- fix(bench embeddings): bug not taking into account string length (#6899)x

## [v0.7.7] - 2023-07-13

### New Features

- Improved milvus consistency support and output fields support (#6452)
- Added support for knowledge graph querying w/ cypyer+nebula (#6642)
- Added `Document.example()` to create documents for fast prototyping (#6739)
- Replace react chat engine to use native reactive agent (#6870)

### Bug Fixes / Nits

- chore: added a help message to makefile (#6861)

### Bug Fixes / Nits

- Fixed support for using SQLTableSchema context_str attribute (#6891)

## [v0.7.6] - 2023-07-12

### New Features

- Added sources to agent/chat engine responses (#6854)
- Added basic chat buffer memory to agents / chat engines (#6857)
- Adding load and search tool (#6871)
- Add simple agent benchmark (#6869)
- add agent docs (#6866)
- add react agent (#6865)

### Breaking/Deprecated API Changes

- Replace react chat engine with native react agent (#6870)
- Set default chat mode to "best": use openai agent when possible, otherwise use react agent (#6870)

### Bug Fixes / Nits

- Fixed support for legacy vector store metadata (#6867)
- fix chroma notebook in docs (#6872)
- update LC embeddings docs (#6868)

## [v0.7.5] - 2023-07-11

### New Features

- Add `Anthropic` LLM implementation (#6855)

### Bug Fixes / Nits

- Fix indexing error in `SentenceEmbeddingOptimizer` (#6850)
- fix doc for custom embedding model (#6851)
- fix(silent error): Add validation to `SimpleDirectoryReader` (#6819)
- Fix link in docs (#6833)
- Fixes Azure gpt-35-turbo model not recognized (#6828)
- Update Chatbot_SEC.ipynb (#6808)
- Rename leftover original name to LlamaIndex (#6792)
- patch nested traces of the same type (#6791)

## [v0.7.4] - 2023-07-08

### New Features

- `MetadataExtractor` - Documnent Metadata Augmentation via LLM-based feature extractors (#6764)

### Bug Fixes / Nits

- fixed passing in query bundle to node postprocessors (#6780)
- fixed error in callback manager with nested traces (#6791)

## [v0.7.3] - 2023-07-07

### New Features

- Sub question query engine returns source nodes of sub questions in the callback manager (#6745)
- trulens integration (#6741)
- Add sources to subquestion engine (#6745)

### Bug Fixes / Nits

- Added/Fixed streaming support to simple and condense chat engines (#6717)
- fixed `response_mode="no_text"` response synthesizer (#6755)
- fixed error setting `num_output` and `context_window` in service context (#6766)
- Fix missing as_query_engine() in tutorial (#6747)
- Fixed variable sql_query_engine in the notebook (#6778)
- fix required function fields (#6761)
- Remove usage of stop token in Prompt, SQL gen (#6782)

## [v0.7.2] - 2023-07-06

### New Features

- Support Azure OpenAI (#6718)
- Support prefix messages (e.g. system prompt) in chat engine and OpenAI agent (#6723)
- Added `CBEventType.SUB_QUESTIONS` event type for tracking sub question queries/responses (#6716)

### Bug Fixes / Nits

- Fix HF LLM output error (#6737)
- Add system message support for langchain message templates (#6743)
- Fixed applying node-postprocessors (#6749)
- Add missing `CustomLLM` import under `llama_index.llms` (#6752)
- fix(typo): `get_transformer_tokenizer_fn` (#6729)
- feat(formatting): `black[jupyter]` (#6732)
- fix(test): `test_optimizer_chinese` (#6730)

## [v0.7.1] - 2023-07-05

### New Features

- Streaming support for OpenAI agents (#6694)
- add recursive retriever + notebook example (#6682)

## [v0.7.0] - 2023-07-04

### New Features

- Index creation progress bars (#6583)

### Bug Fixes/ Nits

- Improved chat refine template (#6645)

### Breaking/Deprecated API Changes

- Change `BaseOpenAIAgent` to use `llama_index.llms.OpenAI`. Adjust `chat_history` to use `List[ChatMessage]]` as type.
- Remove (previously deprecated) `llama_index.langchain_helpers.chain_wrapper` module.
- Remove (previously deprecated) `llama_index.token_counter.token_counter` module. See [migration guide](/how_to/callbacks/token_counting_migration.html) for more details on new callback based token counting.
- Remove `ChatGPTLLMPredictor` and `HuggingFaceLLMPredictor`. See [migration guide](/how_to/customization/llms_migration_guide.html) for more details on replacements.
- Remove support for setting `cache` via `LLMPredictor` constructor.
- Update `BaseChatEngine` interface:
  - adjust `chat_history` to use `List[ChatMessage]]` as type
  - expose `chat_history` state as a property
  - support overriding `chat_history` in `chat` and `achat` endpoints
- Remove deprecated arguments for `PromptHelper`: `max_input_size`, `embedding_limit`, `max_chunk_overlap`
- Update all notebooks to use native openai integration (#6696)

## [v0.6.38] - 2023-07-02

### New Features

- add optional tqdm progress during index creation (#6583)
- Added async support for "compact" and "refine" response modes (#6590)
- [feature]add transformer tokenize functionalities for optimizer (chinese) (#6659)
- Add simple benchmark for vector store (#6670)
- Introduce `llama_index.llms` module, with new `LLM` interface, and `OpenAI`, `HuggingFaceLLM`, `LangChainLLM` implementations. (#6615)
- Evaporate pydantic program (#6666)

### Bug Fixes / Nits

- Improve metadata/node storage and retrieval for RedisVectorStore (#6678)
- Fixed node vs. document filtering in vector stores (#6677)
- add context retrieval agent notebook link to docs (#6660)
- Allow null values for the 'image' property in the ImageNode class and se… (#6661)
- Fix broken links in docs (#6669)
- update milvus to store node content (#6667)

## [v0.6.37] - 2023-06-30

### New Features

- add context augmented openai agent (#6655)

## [v0.6.36] - 2023-06-29

### New Features

- Redis support for index stores and docstores (#6575)
- DuckDB + SQL query engine notebook (#6628)
- add notebook showcasing deplot data loader (#6638)

### Bug Fixes / Nits

- More robust JSON parsing from LLM for `SelectionOutputParser` (#6610)
- bring our loaders back in line with llama-hub (#6630)
- Remove usage of SQLStructStoreIndex in notebooks (#6585)
- MD reader: remove html tags and leave linebreaks alone (#6618)
- bump min langchain version to latest version (#6632)
- Fix metadata column name in postgres vector store (#6622)
- Postgres metadata fixes (#6626, #6634)
- fixed links to dataloaders in contribution.md (#6636)
- fix: typo in docs in creating custom_llm huggingface example (#6639)
- Updated SelectionOutputParser to handle JSON objects and arrays (#6610)
- Fixed docstring argument typo (#6652)

## [v0.6.35] - 2023-06-28

- refactor structured output + pydantic programs (#6604)

### Bug Fixes / Nits

- Fix serialization for OpenSearch vector stores (#6612)
- patch docs relationships (#6606)
- Bug fix for ignoring directories while parsing git repo (#4196)
- updated Chroma notebook (#6572)
- Backport old node name (#6614)
- Add the ability to change chroma implementation (#6601)

## [v0.6.34] - 2023-06-26

### Patch Update (v0.6.34.post1)

- Patch imports for Document obj for backwards compatibility (#6597)

### New Features

- New `TextNode`/`Document` object classes based on pydantic (#6586)
- `TextNode`/`Document` objects support metadata customization (metadata templates, exclude metadata from LLM or embeddings) (#6586)
- Nodes no longer require flat metadata dictionaries, unless the vector store you use requires it (#6586)

### Bug Fixes / Nits

- use `NLTK_DATA` env var to control NLTK download location (#6579)
- [discord] save author as metadata in group_conversations.py (#6592)
- bs4 -> beautifulsoup4 in requirements (#6582)
- negate euclidean distance (#6564)
- add df output parser notebook link to docs (#6581)

### Breaking/Deprecated API Changes

- `Node` has been renamed to `TextNode` and is imported from `llama_index.schema` (#6586)
- `TextNode` and `Document` must be instansiated with kwargs: `Document(text=text)` (#6586)
- `TextNode` (fka `Node`) has a `id_` or `node_id` property, rather than `doc_id` (#6586)
- `TextNode` and `Document` have a metadata property, which replaces the extra_info property (#6586)
- `TextNode` no longer has a `node_info` property (start/end indexes are accessed directly with `start/end_char_idx` attributes) (#6586)

## [v0.6.33] - 2023-06-25

### New Features

- Add typesense vector store (#6561)
- add df output parser (#6576)

### Bug Fixes / Nits

- Track langchain dependency via bridge module. (#6573)

## [v0.6.32] - 2023-06-23

### New Features

- add object index (#6548)
- add SQL Schema Node Mapping + SQLTableRetrieverQueryEngine + obj index fixes (#6569)
- sql refactor (NLSQLTableQueryEngine) (#6529)

### Bug Fixes / Nits

- Update vector_stores.md (#6562)
- Minor `BaseResponseBuilder` interface cleanup (#6557)
- Refactor TreeSummarize (#6550)

## [v0.6.31] - 2023-06-22

### Bug Fixes / Nits

- properly convert weaviate distance to score (#6545)
- refactor tree summarize and fix bug to not truncate context (#6550)
- fix custom KG retrieval notebook nits (#6551)

## [v0.6.30] - 2023-06-21

### New Features

- multi-selector support in router query engine (#6518)
- pydantic selector support in router query engine using OpenAI function calling API (#6518)
- streaming response support in `CondenseQuestionChatEngine` and `SimpleChatEngine` (#6524)
- metadata filtering support in `QdrantVectorStore` (#6476)
- add `PGVectorStore` to support postgres with pgvector (#6190)

### Bug Fixes / Nits

- better error handling in the mbox reader (#6248)
- Fix blank similarity score when using weaviate (#6512)
- fix for sorted nodes in `PrevNextNodePostprocessor` (#6048)

### Breaking/Deprecated API Changes

- Refactor PandasQueryEngine to take in df directly, deprecate PandasIndex (#6527)

## [v0.6.29] - 2023-06-20

### New Features

- query planning tool with OpenAI Function API (#6520)
- docs: example of kg+vector index (#6497)
- Set context window sizes for Cohere and AI21(J2 model) (#6485)

### Bug Fixes / Nits

- add default input size for Cohere and AI21 (#6485)
- docs: replace comma with colon in dict object (#6439)
- extra space in prompt and error message update (#6443)
- [Issue 6417] Fix prompt_templates docs page (#6499)
- Rip out monkey patch and update model to context window mapping (#6490)

## [v0.6.28] - 2023-06-19

### New Features

- New OpenAI Agent + Query Engine Cookbook (#6496)
- allow recursive data extraction (pydantic program) (#6503)

### Bug Fixes / Nits

- update mongo interface (#6501)
- fixes that we forgot to include for openai pydantic program (#6503) (#6504)
- Fix github pics in Airbyte notebook (#6493)

## [v0.6.27] - 2023-06-16

### New Features

- Add node doc_id filtering to weaviate (#6467)
- New `TokenCountingCallback` to customize and track embedding, prompt, and completion token usage (#6440)
- OpenAI Retrieval Function Agent (#6491)

### Breaking/Deprecated API Changes

- Deprecated current token tracking (llm predictor and embed model will no longer track tokens in the future, please use the `TokenCountingCallback` (#6440)
- Add maximal marginal relevance to the Simple Vector Store, which can be enabled as a query mode (#6446)

### Bug Fixes / Nits

- `as_chat_engine` properly inherits the current service context (#6470)
- Use namespace when deleting from pinecone (#6475)
- Fix paths when using fsspec on windows (#3778)
- Fix for using custom file readers in `SimpleDirectoryReader` (#6477)
- Edit MMR Notebook (#6486)
- FLARE fixes (#6484)

## [v0.6.26] - 2023-06-14

### New Features

- Add OpenAIAgent and tutorial notebook for "build your own agent" (#6461)
- Add OpenAIPydanticProgram (#6462)

### Bug Fixes / Nits

- Fix citation engine import (#6456)

## [v0.6.25] - 2023-06-13

### New Features

- Added FLARE query engine (#6419).

## [v0.6.24] - 2023-06-12

### New Features

- Added better support for vector store with existing data (e.g. allow configurable text key) for Pinecone and Weaviate. (#6393)
- Support batched upsert for Pineone (#6393)
- Added initial [guidance](https://github.com/microsoft/guidance/) integration. Added `GuidancePydanticProgram` for generic structured output generation and `GuidanceQuestionGenerator` for generating sub-questions in `SubQuestionQueryEngine` (#6246).

## [v0.6.23] - 2023-06-11

### Bug Fixes / Nits

- Remove hardcoded chunk size for citation query engine (#6408)
- Mongo demo improvements (#6406)
- Fix notebook (#6418)
- Cleanup RetryQuery notebook (#6381)

## [v0.6.22] - 2023-06-10

### New Features

- Added `SQLJoinQueryEngine` (generalization of `SQLAutoVectorQueryEngine`) (#6265)
- Added support for graph stores under the hood, and initial support for Nebula KG. More docs coming soon! (#2581)
- Added guideline evaluator to allow llm to provide feedback based on user guidelines (#4664)
- Added support for MongoDB Vector stores to enable Atlas knnbeta search (#6379)
- Added new CitationQueryEngine for inline citations of sources in response text (#6239)

### Bug Fixes

- Fixed bug with `delete_ref_doc` not removing all metadata from the docstore (#6192)
- FIxed bug with loading existing QDrantVectorStore (#6230)

### Miscellaneous

- Added changelog officially to github repo (#6191)

## [v0.6.21] - 2023-06-06

### New Features

- SimpleDirectoryReader has new `filename_as_id` flag to automatically set the doc_id (useful for `refresh_ref_docs()`)
- DocArray vector store integration
- Tair vector store integration
- Weights and Biases callback handler for tracing and versioning indexes
- Can initialize indexes directly from a vector store: `index = VectorStoreIndex.from_vector_store(vector_store=vector_store)`

### Bug Fixes

- Fixed multimodal notebook
- Updated/fixed the SQL tutorial in the docs

### Miscellaneous

- Minor docs updates
- Added github pull-requset templates
- Added github issue-forms

## [v0.6.20] - 2023-06-04

### New Features

- Added new JSONQueryEngine that uses JSON schema to deliver more accurate JSON query answers
- Metadata support for redis vector-store
- Added Supabase vector store integration

### Bug Fixes

- Fixed typo in text-to-sql prompt

### Breaking/Deprecated API Changes

- Removed GPT prefix from indexes (old imports/names are still supported though)

### Miscellaneous

- Major docs updates, brought important modules to the top level

## [v0.6.19] - 2023-06-02

### New Features

- Added agent tool abstraction for llama-hub data loaders

### Miscellaneous

- Minor doc updates

## [v0.6.18] - 2023-06-02

### Miscellaneous

- Added `Discover LlamaIndex` video series to the tutorials docs section
- Minor docs updates<|MERGE_RESOLUTION|>--- conflicted
+++ resolved
@@ -1,4 +1,9 @@
 # ChangeLog
+
+## Unreleased
+
+### Bug Fixes / Nits
+- Fixed `refresh_ref_docs()` bug with order of operations (#7664)
 
 ## [0.8.33] - 2023-09-25
 
@@ -35,15 +40,11 @@
 - Multiple kwargs values in "KnowledgeGraphQueryEngine" bug-fix (#7763)
 - Allow setting azure cognitive search dimensionality (#7734)
 - Pass service context to index for dataset generator (#7748)
-<<<<<<< HEAD
-- Fixed `refresh_ref_docs()` bug (#7664)
-=======
 - Fix output parsers for selector templates (#7774)
 - Update Chatbot_SEC.ipynb (#7711)
 - linter/typechecker-friendly improvements to cassandra test (#7771)
 - Expose debug option of `PgVectorStore` (#7776)
 - llms/openai: fix Azure OpenAI by considering `prompt_filter_results` field (#7755)
->>>>>>> f32b0a54
 
 ## [0.8.30] - 2023-09-21
 
