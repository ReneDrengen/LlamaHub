--- conflicted
+++ resolved
@@ -55,34 +55,9 @@
 
 ## Modules
 
-<<<<<<< HEAD
-A full example can be found [here in combination with the `MetadataReplacementNodePostProcessor`](/examples/node_postprocessor/MetadataReplacementDemo.ipynb).
-
-## CodeHierarchyNodeParser
-
-The `CodeHierarchyNodeParser` is useful to split long code files into more reasonable chunks. What this will do is create a "Hierarchy" of sorts, where sections of the code are made more reasonable by replacing the scope body with short comments telling the LLM to search for a referenced node if it wants to read that context body. This is called skeletonization, and is toggled by setting `skeleton` to `True` which it is by default.
-
-Nodes in this hierarchy will be split based on scope, like function, class, or method scope, and will have links to their children and parents so the LLM can traverse the tree.
-
-```python
-from llama_index.node_parser.code_hierarchy import CodeHierarchyNodeParser
-from llama_index.text_splitter.code_splitter import CodeSplitter
-
-split_nodes = CodeHierarchyNodeParser(
-    language="python",
-    # You can further parameterize the CodeSplitter to split the code
-    # into "chunks" that match your context window size using
-    # chunck_lines and max_chars parameters, here we just use the defaults
-    code_splitter=CodeSplitter(language="python"),
-)
-```
-
-A full example can be found [here in combination with `CodeSplitter`](/examples/node_parsers/code_hierarchy/CodeHierarchyNodeParserUsage.ipynb).
-=======
 ```{toctree}
 ---
 maxdepth: 2
 ---
 modules.md
-```
->>>>>>> 7eae1ed8
+```