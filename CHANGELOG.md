--- conflicted
+++ resolved
@@ -1,4 +1,9 @@
 # ChangeLog
+
+## Unreleased
+
+## New Features
+- specify `embed_model="local"` to use default local embbeddings in the service context (#6806)
 
 ## [v0.7.8] - 2023-07-13
 
@@ -17,9 +22,6 @@
 
 ### New Features
 - Improved milvus consistency support and output fields support (#6452)
-<<<<<<< HEAD
-- specify `embed_model="local"` to use default local embbeddings in the service context (#6806)
-=======
 - Added support for knowledge graph querying w/ cypyer+nebula (#6642)
 - Added `Document.example()` to create documents for fast prototyping (#6739)
 - Replace react chat engine to use native reactive agent (#6870)
@@ -29,7 +31,6 @@
 
 ### Bug Fixes / Nits
 - Fixed support for using SQLTableSchema context_str attribute (#6891)
->>>>>>> aa8151e9
 
 ## [v0.7.6] - 2023-07-12
 
