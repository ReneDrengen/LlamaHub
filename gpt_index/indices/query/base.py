"""Base query classes."""

import logging
from abc import ABC
from typing import (
    Any,
    Dict,
    Generic,
    List,
    Optional,
    Sequence,
    TypeVar,
)

from gpt_index.data_structs.data_structs_v2 import V2IndexStruct
from gpt_index.data_structs.node_v2 import Node, NodeWithScore
from gpt_index.docstore import BaseDocumentStore
from gpt_index.indices.postprocessor.node import (
    BaseNodePostprocessor,
)
from gpt_index.indices.query.embedding_utils import SimilarityTracker
from gpt_index.indices.query.schema import QueryBundle
from gpt_index.indices.response.response_synthesis import ResponseSynthesizer
from gpt_index.indices.response.response_builder import ResponseMode
from gpt_index.indices.service_context import ServiceContext
from gpt_index.optimization.optimizer import BaseTokenUsageOptimizer
from gpt_index.prompts.prompts import (
    QuestionAnswerPrompt,
    RefinePrompt,
    SimpleInputPrompt,
)
from gpt_index.response.schema import (
    RESPONSE_TYPE,
)
from gpt_index.token_counter.token_counter import llm_token_counter

# to prevent us from having to remove all instances of v2 later
IndexStruct = V2IndexStruct
IS = TypeVar("IS", bound=V2IndexStruct)

logger = logging.getLogger(__name__)


class BaseGPTIndexQuery(Generic[IS], ABC):
    """Base LlamaIndex Query.

    Helper class that is used to query an index. Can be called within `query`
    method of a BaseGPTIndex object, or instantiated independently.

    Args:
        service_context (ServiceContext): service context container (contains components
            like LLMPredictor, PromptHelper).
        response_mode (ResponseMode): Optional ResponseMode. If not provided, will
            use the default ResponseMode.
        text_qa_template (QuestionAnswerPrompt): Optional QuestionAnswerPrompt object.
            If not provided, will use the default QuestionAnswerPrompt.
        refine_template (RefinePrompt): Optional RefinePrompt object. If not provided,
            will use the default RefinePrompt.
        streaming (bool): Optional bool. If True, will return a StreamingResponse
            object. If False, will return a Response object.

    """

    def __init__(
        self,
        index_struct: IS,
        service_context: ServiceContext,
<<<<<<< HEAD
        response_synthesizer: ResponseSynthesizer,
        docstore: Optional[DocumentStore] = None,
=======
        docstore: Optional[BaseDocumentStore] = None,
        # TODO: deprecated
        required_keywords: Optional[List[str]] = None,
        # TODO: deprecated
        exclude_keywords: Optional[List[str]] = None,
        response_mode: ResponseMode = ResponseMode.DEFAULT,
        text_qa_template: Optional[QuestionAnswerPrompt] = None,
        refine_template: Optional[RefinePrompt] = None,
        include_summary: bool = False,
        response_kwargs: Optional[Dict] = None,
        # TODO: deprecated
        similarity_cutoff: Optional[float] = None,
        use_async: bool = False,
        streaming: bool = False,
        doc_ids: Optional[List[str]] = None,
        optimizer: Optional[BaseTokenUsageOptimizer] = None,
>>>>>>> 847bc7b8
        node_postprocessors: Optional[List[BaseNodePostprocessor]] = None,
        verbose: bool = False,
    ) -> None:
        """Initialize with parameters."""
        if index_struct is None:
            raise ValueError("index_struct must be provided.")
        if docstore is None:
            raise ValueError("docstore must be provided.")

        self._validate_index_struct(index_struct)

        self._index_struct = index_struct
        self._docstore = docstore
        self._service_context = service_context
        self._response_synthesizer = response_synthesizer

        # initialize logger with metadata
        if self._service_context.llama_logger is not None:
            self._service_context.llama_logger.set_metadata(
                {
                    "index_type": self._index_struct.get_type(),
                    "index_id": self._index_struct.index_id,
                }
            )

        self._node_postprocessors = node_postprocessors or []
        self._verbose = verbose

    @classmethod
    def from_args(
        cls,
        index_struct: IS,
        service_context: ServiceContext,
        docstore: Optional[DocumentStore] = None,
        node_postprocessors: Optional[List[BaseNodePostprocessor]] = None,
        verbose: bool = False,
        # response synthesizer args
        response_mode: ResponseMode = ResponseMode.DEFAULT,
        text_qa_template: Optional[QuestionAnswerPrompt] = None,
        refine_template: Optional[RefinePrompt] = None,
        simple_template: Optional[SimpleInputPrompt] = None,
        response_kwargs: Optional[Dict] = None,
        use_async: bool = False,
        streaming: bool = False,
        optimizer: Optional[BaseTokenUsageOptimizer] = None,
        # class-specific args
        **kwargs: Any,
    ) -> "BaseGPTIndexQuery":
        response_synthesizer = ResponseSynthesizer.from_args(
            service_context=service_context,
            text_qa_template=text_qa_template,
            refine_template=refine_template,
            simple_template=simple_template,
            response_mode=response_mode,
            response_kwargs=response_kwargs,
            use_async=use_async,
            streaming=streaming,
            optimizer=optimizer,
        )
        return cls(
            index_struct=index_struct,
            service_context=service_context,
            response_synthesizer=response_synthesizer,
            docstore=docstore,
            node_postprocessors=node_postprocessors,
            verbose=verbose,
            **kwargs,
        )

    @property
    def index_struct(self) -> IS:
        """Get the index struct."""
        return self._index_struct

    def _validate_index_struct(self, index_struct: IS) -> None:
        """Validate the index struct."""
        pass

    def _retrieve(
        self,
        query_bundle: QueryBundle,
        similarity_tracker: Optional[SimilarityTracker] = None,
    ) -> List[Node]:
        """Get nodes for response."""
        return []

    def retrieve(self, query_bundle: QueryBundle) -> List[NodeWithScore]:
        """Get list of tuples of node and similarity for response.

        First part of the tuple is the node.
        Second part of tuple is the distance from query to the node.
        If not applicable, it's None.
        """
        similarity_tracker = SimilarityTracker()
        nodes = self._retrieve(query_bundle, similarity_tracker=similarity_tracker)

        postprocess_info = {
            "similarity_tracker": similarity_tracker,
            "query_bundle": query_bundle,
        }
        for node_processor in self._node_postprocessors:
            nodes = node_processor.postprocess_nodes(nodes, postprocess_info)

        # TODO: create a `display` method to allow subclasses to print the Node
        return similarity_tracker.get_zipped_nodes(nodes)

    def synthesize(
        self,
        query_bundle: QueryBundle,
        nodes: Sequence[NodeWithScore],
        additional_source_nodes: Optional[Sequence[NodeWithScore]] = None,
    ) -> RESPONSE_TYPE:
        return self._response_synthesizer.synthesize(
            query_bundle=query_bundle,
            nodes=nodes,
            additional_source_nodes=additional_source_nodes,
        )

    async def asynthesize(
        self,
        query_bundle: QueryBundle,
        nodes: Sequence[NodeWithScore],
        additional_source_nodes: Optional[Sequence[NodeWithScore]] = None,
    ) -> RESPONSE_TYPE:
        return await self._response_synthesizer.asynthesize(
            query_bundle=query_bundle,
            nodes=nodes,
            additional_source_nodes=additional_source_nodes,
        )

    @llm_token_counter("query")
    def query(self, query_bundle: QueryBundle) -> RESPONSE_TYPE:
        """Answer a query."""
        # TODO: support include summary
        nodes = self.retrieve(query_bundle)
        return self.synthesize(query_bundle, nodes)

    @llm_token_counter("query")
    async def aquery(self, query_bundle: QueryBundle) -> RESPONSE_TYPE:
        """Answer a query."""
        # TODO: support include summary
        nodes = self.retrieve(query_bundle)
        response = await self.asynthesize(query_bundle, nodes)
        return response<|MERGE_RESOLUTION|>--- conflicted
+++ resolved
@@ -65,27 +65,8 @@
         self,
         index_struct: IS,
         service_context: ServiceContext,
-<<<<<<< HEAD
         response_synthesizer: ResponseSynthesizer,
-        docstore: Optional[DocumentStore] = None,
-=======
         docstore: Optional[BaseDocumentStore] = None,
-        # TODO: deprecated
-        required_keywords: Optional[List[str]] = None,
-        # TODO: deprecated
-        exclude_keywords: Optional[List[str]] = None,
-        response_mode: ResponseMode = ResponseMode.DEFAULT,
-        text_qa_template: Optional[QuestionAnswerPrompt] = None,
-        refine_template: Optional[RefinePrompt] = None,
-        include_summary: bool = False,
-        response_kwargs: Optional[Dict] = None,
-        # TODO: deprecated
-        similarity_cutoff: Optional[float] = None,
-        use_async: bool = False,
-        streaming: bool = False,
-        doc_ids: Optional[List[str]] = None,
-        optimizer: Optional[BaseTokenUsageOptimizer] = None,
->>>>>>> 847bc7b8
         node_postprocessors: Optional[List[BaseNodePostprocessor]] = None,
         verbose: bool = False,
     ) -> None:
