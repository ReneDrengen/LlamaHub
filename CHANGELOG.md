# ChangeLog

## Unreleased

<<<<<<< HEAD
### New Features
- Support fine-tuned OpenAI models (#7364)
=======
### Bug Fixes / Nits
- Fix inifinite looping with forced function call in `OpenAIAgent` (#7363)
>>>>>>> ba7e1a02

## [0.8.6] - 2023-08-22

### New Features
- auto vs. recursive retriever notebook (#7353)
- Reader and Vector Store for BagelDB with example notebooks (#7311)

### Bug Fixes / Nits
- Use service context for intermediate index in retry source query engine (#7341)
- temp fix for prompt helper + chat models (#7350)
- Properly skip unit-tests when packages not installed (#7351)

## [0.8.5.post2] - 2023-08-20

### New Features
- Added FireStore docstore/index store support (#7305)
- add recursive agent notebook (#7330)

### Bug Fixes / Nits
- Fix Azure pydantic error (#7329)
- fix callback trace ids (make them a context var)  (#7331)

## [0.8.5.post1] - 2023-08-18

### New Features
- Awadb Vector Store (#7291)

### Bug Fixes / Nits
- Fix bug in OpenAI llm temperature type 

## [0.8.5] - 2023-08-18

### New Features
- Expose a system prompt/query wrapper prompt in the service context for open-source LLMs (#6647)
- Changed default MyScale index format to `MSTG` (#7288)
- Added tracing to chat engines/agents (#7304)
- move LLM and embeddings to pydantic (#7289)

### Bug Fixes / Nits
- Fix sentence splitter bug (#7303)
- Fix sentence splitter infinite loop (#7295)

## [0.8.4] - 2023-08-17

### Bug Fixes / Nits
- Improve SQL Query parsing (#7283)
- Fix loading embed_model from global service context (#7284)
- Limit langchain version until we migrate to pydantic v2 (#7297)

## [0.8.3] - 2023-08-16

### New Features
- Added Knowledge Graph RAG Retriever (#7204)

### Bug Fixes / Nits
- accept `api_key` kwarg in OpenAI LLM class constructor (#7263)
- Fix to create separate queue instances for separate instances of `StreamingAgentChatResponse` (#7264)

## [0.8.2.post1] - 2023-08-14

### New Features
- Added support for Rockset as a vector store (#7111)

### Bug Fixes
- Fixed bug in service context definition that could disable LLM (#7261)

## [0.8.2] - 2023-08-14

### New Features
- Enable the LLM or embedding model to be disabled by setting to `None` in the service context (#7255)
- Resolve nearly any huggingface embedding model using the `embed_model="local:<model_name>"` syntax (#7255)
- Async tool-calling support (#7239)

### Bug Fixes / Nits
- Updated supabase kwargs for add and query (#7103)
- Small tweak to default prompts to allow for more general purpose queries (#7254)
- Make callback manager optional for `CustomLLM` + docs update (#7257)

## [0.8.1] - 2023-08-13

### New Features
- feat: add node_postprocessors to ContextChatEngine (#7232)
- add ensemble query engine tutorial (#7247)

### Smaller Features
- Allow EMPTY keys for Fastchat/local OpenAI API endpoints (#7224) 

## [0.8.0] - 2023-08-11

### New Features
- Added "LLAMA_INDEX_CACHE_DIR" to control cached files (#7233)
- Default to pydantic selectors when possible (#7154, #7223)
- Remove the need for langchain wrappers on `embed_model` in the service context (#7157)
- Metadata extractors take an `LLM` object now, in addition to `LLMPredictor` (#7202)
- Added local mode + fallback to llama.cpp + llama2 (#7200)
- Added local fallback for embeddings to `BAAI/bge-small-en` (#7200)
- Added `SentenceWindowNodeParser` + `MetadataReplacementPostProcessor` (#7211)

### Breaking Changes
- Change default LLM to gpt-3.5-turbo from text-davinci-003 (#7223)
- Change prompts for compact/refine/tree_summarize to work better with gpt-3.5-turbo (#7150, #7179, #7223)
- Increase default LLM temperature to 0.1 (#7180)

## [0.7.24.post1] - 2023-08-11

### Other Changes
- Reverted #7223 changes to defaults (#7235)

## [0.7.24] - 2023-08-10

### New Features
- Default to pydantic selectors when possible (#7154, #7223)
- Remove the need for langchain wrappers on `embed_model` in the service context (#7157)
- Metadata extractors take an `LLM` object now, in addition to `LLMPredictor` (#7202)
- Added local mode + fallback to llama.cpp + llama2 (#7200)
- Added local fallback for embeddings to `BAAI/bge-small-en` (#7200)
- Added `SentenceWindowNodeParser` + `MetadataReplacementPostProcessor` (#7211)

### Breaking Changes
- Change default LLM to gpt-3.5-turbo from text-davinci-003 (#7223)
- Change prompts for compact/refine/tree_summarize to work better with gpt-3.5-turbo (#7150, #7179, #7223)
- Increase default LLM temperature to 0.1 (#7180)

### Other Changes
- docs: Improvements to Mendable Search (#7220)
- Refactor openai agent (#7077)

### Bug Fixes / Nits
- Use `1 - cosine_distance` for pgvector/postgres vector db (#7217)
- fix metadata formatting and extraction (#7216)
- fix(readers): Fix non-ASCII JSON Reader bug (#7086)
- Chore: change PgVectorStore variable name from `sim` to `distance` for clarity (#7226)

## [0.7.23] - 2023-08-10

### Bug Fixes / Nits
- Fixed metadata formatting with custom tempalates and inheritance (#7216)

## [0.7.23] - 2023-08-10

### New Features
- Add "one click observability" page to docs (#7183)
- Added Xorbits inference for local deployments (#7151)
- Added Zep vector store integration (#7203)
- feat/zep vectorstore (#7203)

### Bug Fixes / Nits
- Update the default `EntityExtractor` model (#7209)
- Make `ChatMemoryBuffer` pickleable (#7205)
- Refactored `BaseOpenAIAgent` (#7077)

## [0.7.22] - 2023-08-08

### New Features
- add ensemble retriever notebook (#7190)
- DOCS: added local llama2 notebook (#7146)

### Bug Fixes / Nits
- Fix for `AttributeError: 'OpenAIAgent' object has no attribute 'callback_manager'` by calling super constructor within `BaseOpenAIAgent`
- Remove backticks from nebula queries (#7192)

## [0.7.21] - 2023-08-07

### New Features
- Added an `EntityExtractor` for metadata extraction (#7163)

## [0.7.20] - 2023-08-06

### New Features
- add router module docs (#7171)
- add retriever router (#7166)

### New Features
- Added a `RouterRetriever` for routing queries to specific retrievers (#7166)

### Bug Fixes / Nits
- Fix for issue where having multiple concurrent streamed responses from `OpenAIAgent` would result in interleaving of tokens across each response stream. (#7164)
- fix llms callbacks issue (args[0] error) (#7165)

## [0.7.19] - 2023-08-04

### New Features
- Added metadata filtering to weaviate (#7130)
- Added token counting (and all callbacks) to agents and streaming (#7122)

## [0.7.18] - 2023-08-03

### New Features
- Added `to/from_string` and `to/from_dict` methods to memory objects (#7128)
- Include columns comments from db tables in table info for SQL queries (#7124)
- Add Neo4j support (#7122)

### Bug Fixes / Nits
- Added `Azure AD` validation support to the `AzureOpenAI` class (#7127)
- add `flush=True` when printing agent/chat engine response stream (#7129)
- Added `Azure AD` support to the `AzureOpenAI` class (#7127)
- Update LLM question generator prompt to mention JSON markdown (#7105)
- Fixed `astream_chat` in chat engines (#7139)

## [0.7.17] - 2023-08-02

### New Features
- Update `ReActAgent` to support memory modules (minor breaking change since the constructor takes `memory` instead of `chat_history`, but the main `from_tools` method remains backward compatible.) (#7116)
- Update `ReActAgent` to support streaming (#7119)
- Added Neo4j graph store and query engine integrations (#7122)
- add object streaming (#7117)

## [0.7.16] - 2023-07-30

### New Features

- Chat source nodes (#7078)

## [0.7.15] - 2023-07-29

### Bug Fixes / Nits
- anthropic api key  customization (#7082)
- Fix broken link to API reference in Contributor Docs (#7080)
- Update vector store docs (#7076)
- Update comment (#7073)

## [0.7.14] - 2023-07-28

### New Features

- Added HotpotQADistractor benchmark evaluator (#7034)
- Add metadata filter and delete support for LanceDB (#7048)
- Use MetadataFilters in opensearch (#7005)
- Added support for `KuzuGraphStore` (#6970)
- Added `kg_triplet_extract_fn` to customize how KGs are built (#7068)

### Bug Fixes / Nits

- Fix string formatting in context chat engine (#7050)
- Fixed tracing for async events (#7052)
- Less strict triplet extraction for KGs (#7059)
- Add configurable limit to KG data retrieved (#7059)
- Nebula connection improvements (#7059)
- Bug fix in building source nodes for agent response (#7067)

## [0.7.13] - 2023-07-26

### New Features

- Support function calling api for AzureOpenAI (#7041)

### Bug Fixes / Nits

- tune prompt to get rid of KeyError in SubQ engine (#7039)
- Fix validation of Azure OpenAI keys (#7042)

## [0.7.12] - 2023-07-25

### New Features

- Added `kwargs` to `ComposableGraph` for the underlying query engines (#6990)
- Validate openai key on init (#6940)
- Added async embeddings and async RetrieverQueryEngine (#6587)
- Added async `aquery` and `async_add` to PGVectorStore (#7031)
- Added `.source_nodes` attribute to chat engine and agent responses (#7029)
- Added `OpenInferenceCallback` for storing generation data in OpenInference format (#6998)

### Bug Fixes / Nits

- Fix achat memory initialization for data agents (#7000)
- Add `print_response_stream()` to agengt/chat engine response class (#7018)

### Bug Fixes / Nits

- Fix achat memory initialization for data agents (#7000)
- Add `print_response_stream()` to agengt/chat engine response class (#7018)

## [v0.7.11.post1] - 2023-07-20

### New Features

- Default to pydantic question generation when possible for sub-question query engine (#6979)

### Bug Fixes / Nits

- Fix returned order of messages in large chat memory (#6979)

## [v0.7.11] - 2023-07-19

### New Features

- Added a `SentenceTransformerRerank` node post-processor for fast local re-ranking (#6934)
- Add numpy support for evaluating queries in pandas query engine (#6935)
- Add metadata filtering support for Postgres Vector Storage integration (#6968)
- Proper llama2 support for agents and query engines (#6969)

### Bug Fixes / Nits

- Added `model_name` to LLMMetadata (#6911)
- Fallback to retriever service context in query engines (#6911)
- Fixed `as_chat_engine()` ValueError with extra kwargs (#6971

## [v0.7.10.post1] - 2023-07-18

### New Features

- Add support for Replicate LLM (vicuna & llama 2!)

### Bug Fixes / Nits

- fix streaming for condense chat engine (#6958)

## [v0.7.10] - 2023-07-17

### New Features

- Add support for chroma v0.4.0 (#6937)
- Log embedding vectors to callback manager (#6962)

### Bug Fixes / Nits

- add more robust embedding timeouts (#6779)
- improved connection session management on postgres vector store (#6843)

## [v0.7.9] - 2023-07-15

### New Features

- specify `embed_model="local"` to use default local embbeddings in the service context (#6806)
- Add async `acall` endpoint to `BasePydanticProgram` (defaults to sync version). Implement for `OpenAIPydanticProgram`

### Bug Fixes / Nits

- fix null metadata for searching existing vector dbs (#6912)
- add module guide docs for `SimpleDirectoryReader` (#6916)
- make sure `CondenseQuestionChatEngine` streaming chat endpoints work even if not explicitly setting `streaming=True` in the underlying query engine.

## [v0.7.8] - 2023-07-13

### New Features

- Added embedding speed benchmark (#6876)
- Added BEIR retrieval benchmark (#6825)

### Bug Fixes / Nits

- remove toctrees from deprecated_terms (#6895)
- Relax typing dependencies (#6879)
- docs: modification to evaluation notebook (#6840)
- raise error if the model does not support functions (#6896)
- fix(bench embeddings): bug not taking into account string length (#6899)x

## [v0.7.7] - 2023-07-13

### New Features

- Improved milvus consistency support and output fields support (#6452)
- Added support for knowledge graph querying w/ cypyer+nebula (#6642)
- Added `Document.example()` to create documents for fast prototyping (#6739)
- Replace react chat engine to use native reactive agent (#6870)

### Bug Fixes / Nits

- chore: added a help message to makefile (#6861)

### Bug Fixes / Nits

- Fixed support for using SQLTableSchema context_str attribute (#6891)

## [v0.7.6] - 2023-07-12

### New Features

- Added sources to agent/chat engine responses (#6854)
- Added basic chat buffer memory to agents / chat engines (#6857)
- Adding load and search tool (#6871)
- Add simple agent benchmark (#6869)
- add agent docs (#6866)
- add react agent (#6865)

### Breaking/Deprecated API Changes

- Replace react chat engine with native react agent (#6870)
- Set default chat mode to "best": use openai agent when possible, otherwise use react agent (#6870)

### Bug Fixes / Nits

- Fixed support for legacy vector store metadata (#6867)
- fix chroma notebook in docs (#6872)
- update LC embeddings docs (#6868)

## [v0.7.5] - 2023-07-11

### New Features

- Add `Anthropic` LLM implementation (#6855)

### Bug Fixes / Nits

- Fix indexing error in `SentenceEmbeddingOptimizer` (#6850)
- fix doc for custom embedding model (#6851)
- fix(silent error): Add validation to `SimpleDirectoryReader` (#6819)
- Fix link in docs (#6833)
- Fixes Azure gpt-35-turbo model not recognized (#6828)
- Update Chatbot_SEC.ipynb (#6808)
- Rename leftover original name to LlamaIndex (#6792)
- patch nested traces of the same type (#6791)

## [v0.7.4] - 2023-07-08

### New Features

- `MetadataExtractor` - Documnent Metadata Augmentation via LLM-based feature extractors (#6764)

### Bug Fixes / Nits

- fixed passing in query bundle to node postprocessors (#6780)
- fixed error in callback manager with nested traces (#6791)

## [v0.7.3] - 2023-07-07

### New Features

- Sub question query engine returns source nodes of sub questions in the callback manager (#6745)
- trulens integration (#6741)
- Add sources to subquestion engine (#6745)

### Bug Fixes / Nits

- Added/Fixed streaming support to simple and condense chat engines (#6717)
- fixed `response_mode="no_text"` response synthesizer (#6755)
- fixed error setting `num_output` and `context_window` in service context (#6766)
- Fix missing as_query_engine() in tutorial (#6747)
- Fixed variable sql_query_engine in the notebook (#6778)
- fix required function fields (#6761)
- Remove usage of stop token in Prompt, SQL gen (#6782)

## [v0.7.2] - 2023-07-06

### New Features

- Support Azure OpenAI (#6718)
- Support prefix messages (e.g. system prompt) in chat engine and OpenAI agent (#6723)
- Added `CBEventType.SUB_QUESTIONS` event type for tracking sub question queries/responses (#6716)

### Bug Fixes / Nits

- Fix HF LLM output error (#6737)
- Add system message support for langchain message templates (#6743)
- Fixed applying node-postprocessors (#6749)
- Add missing `CustomLLM` import under `llama_index.llms` (#6752)
- fix(typo): `get_transformer_tokenizer_fn` (#6729)
- feat(formatting): `black[jupyter]` (#6732)
- fix(test): `test_optimizer_chinese` (#6730)

## [v0.7.1] - 2023-07-05

### New Features

- Streaming support for OpenAI agents (#6694)
- add recursive retriever + notebook example (#6682)

## [v0.7.0] - 2023-07-04

### New Features

- Index creation progress bars (#6583)

### Bug Fixes/ Nits

- Improved chat refine template (#6645)

### Breaking/Deprecated API Changes

- Change `BaseOpenAIAgent` to use `llama_index.llms.OpenAI`. Adjust `chat_history` to use `List[ChatMessage]]` as type.
- Remove (previously deprecated) `llama_index.langchain_helpers.chain_wrapper` module.
- Remove (previously deprecated) `llama_index.token_counter.token_counter` module. See [migration guide](/how_to/callbacks/token_counting_migration.html) for more details on new callback based token counting.
- Remove `ChatGPTLLMPredictor` and `HuggingFaceLLMPredictor`. See [migration guide](/how_to/customization/llms_migration_guide.html) for more details on replacements.
- Remove support for setting `cache` via `LLMPredictor` constructor.
- Update `BaseChatEngine` interface:
  - adjust `chat_history` to use `List[ChatMessage]]` as type
  - expose `chat_history` state as a property
  - support overriding `chat_history` in `chat` and `achat` endpoints
- Remove deprecated arguments for `PromptHelper`: `max_input_size`, `embedding_limit`, `max_chunk_overlap`
- Update all notebooks to use native openai integration (#6696)

## [v0.6.38] - 2023-07-02

### New Features

- add optional tqdm progress during index creation (#6583)
- Added async support for "compact" and "refine" response modes (#6590)
- [feature]add transformer tokenize functionalities for optimizer (chinese) (#6659)
- Add simple benchmark for vector store (#6670)
- Introduce `llama_index.llms` module, with new `LLM` interface, and `OpenAI`, `HuggingFaceLLM`, `LangChainLLM` implementations. (#6615)
- Evaporate pydantic program (#6666)

### Bug Fixes / Nits

- Improve metadata/node storage and retrieval for RedisVectorStore (#6678)
- Fixed node vs. document filtering in vector stores (#6677)
- add context retrieval agent notebook link to docs (#6660)
- Allow null values for the 'image' property in the ImageNode class and se… (#6661)
- Fix broken links in docs (#6669)
- update milvus to store node content (#6667)

## [v0.6.37] - 2023-06-30

### New Features

- add context augmented openai agent (#6655)

## [v0.6.36] - 2023-06-29

### New Features

- Redis support for index stores and docstores (#6575)
- DuckDB + SQL query engine notebook (#6628)
- add notebook showcasing deplot data loader (#6638)

### Bug Fixes / Nits

- More robust JSON parsing from LLM for `SelectionOutputParser` (#6610)
- bring our loaders back in line with llama-hub (#6630)
- Remove usage of SQLStructStoreIndex in notebooks (#6585)
- MD reader: remove html tags and leave linebreaks alone (#6618)
- bump min langchain version to latest version (#6632)
- Fix metadata column name in postgres vector store (#6622)
- Postgres metadata fixes (#6626, #6634)
- fixed links to dataloaders in contribution.md (#6636)
- fix: typo in docs in creating custom_llm huggingface example (#6639)
- Updated SelectionOutputParser to handle JSON objects and arrays (#6610)
- Fixed docstring argument typo (#6652)

## [v0.6.35] - 2023-06-28

- refactor structured output + pydantic programs (#6604)

### Bug Fixes / Nits

- Fix serialization for OpenSearch vector stores (#6612)
- patch docs relationships (#6606)
- Bug fix for ignoring directories while parsing git repo (#4196)
- updated Chroma notebook (#6572)
- Backport old node name (#6614)
- Add the ability to change chroma implementation (#6601)

## [v0.6.34] - 2023-06-26

### Patch Update (v0.6.34.post1)

- Patch imports for Document obj for backwards compatibility (#6597)

### New Features

- New `TextNode`/`Document` object classes based on pydantic (#6586)
- `TextNode`/`Document` objects support metadata customization (metadata templates, exclude metadata from LLM or embeddings) (#6586)
- Nodes no longer require flat metadata dictionaries, unless the vector store you use requires it (#6586)

### Bug Fixes / Nits

- use `NLTK_DATA` env var to control NLTK download location (#6579)
- [discord] save author as metadata in group_conversations.py (#6592)
- bs4 -> beautifulsoup4 in requirements (#6582)
- negate euclidean distance (#6564)
- add df output parser notebook link to docs (#6581)

### Breaking/Deprecated API Changes

- `Node` has been renamed to `TextNode` and is imported from `llama_index.schema` (#6586)
- `TextNode` and `Document` must be instansiated with kwargs: `Document(text=text)` (#6586)
- `TextNode` (fka `Node`) has a `id_` or `node_id` property, rather than `doc_id` (#6586)
- `TextNode` and `Document` have a metadata property, which replaces the extra_info property (#6586)
- `TextNode` no longer has a `node_info` property (start/end indexes are accessed directly with `start/end_char_idx` attributes) (#6586)

## [v0.6.33] - 2023-06-25

### New Features

- Add typesense vector store (#6561)
- add df output parser (#6576)

### Bug Fixes / Nits

- Track langchain dependency via bridge module. (#6573)

## [v0.6.32] - 2023-06-23

### New Features

- add object index (#6548)
- add SQL Schema Node Mapping + SQLTableRetrieverQueryEngine + obj index fixes (#6569)
- sql refactor (NLSQLTableQueryEngine) (#6529)

### Bug Fixes / Nits

- Update vector_stores.md (#6562)
- Minor `BaseResponseBuilder` interface cleanup (#6557)
- Refactor TreeSummarize (#6550)

## [v0.6.31] - 2023-06-22

### Bug Fixes / Nits

- properly convert weaviate distance to score (#6545)
- refactor tree summarize and fix bug to not truncate context (#6550)
- fix custom KG retrieval notebook nits (#6551)

## [v0.6.30] - 2023-06-21

### New Features

- multi-selector support in router query engine (#6518)
- pydantic selector support in router query engine using OpenAI function calling API (#6518)
- streaming response support in `CondenseQuestionChatEngine` and `SimpleChatEngine` (#6524)
- metadata filtering support in `QdrantVectorStore` (#6476)
- add `PGVectorStore` to support postgres with pgvector (#6190)

### Bug Fixes / Nits

- better error handling in the mbox reader (#6248)
- Fix blank similarity score when using weaviate (#6512)
- fix for sorted nodes in `PrevNextNodePostprocessor` (#6048)

### Breaking/Deprecated API Changes

- Refactor PandasQueryEngine to take in df directly, deprecate PandasIndex (#6527)

## [v0.6.29] - 2023-06-20

### New Features

- query planning tool with OpenAI Function API (#6520)
- docs: example of kg+vector index (#6497)
- Set context window sizes for Cohere and AI21(J2 model) (#6485)

### Bug Fixes / Nits

- add default input size for Cohere and AI21 (#6485)
- docs: replace comma with colon in dict object (#6439)
- extra space in prompt and error message update (#6443)
- [Issue 6417] Fix prompt_templates docs page (#6499)
- Rip out monkey patch and update model to context window mapping (#6490)

## [v0.6.28] - 2023-06-19

### New Features

- New OpenAI Agent + Query Engine Cookbook (#6496)
- allow recursive data extraction (pydantic program) (#6503)

### Bug Fixes / Nits

- update mongo interface (#6501)
- fixes that we forgot to include for openai pydantic program (#6503) (#6504)
- Fix github pics in Airbyte notebook (#6493)

## [v0.6.27] - 2023-06-16

### New Features

- Add node doc_id filtering to weaviate (#6467)
- New `TokenCountingCallback` to customize and track embedding, prompt, and completion token usage (#6440)
- OpenAI Retrieval Function Agent (#6491)

### Breaking/Deprecated API Changes

- Deprecated current token tracking (llm predictor and embed model will no longer track tokens in the future, please use the `TokenCountingCallback` (#6440)
- Add maximal marginal relevance to the Simple Vector Store, which can be enabled as a query mode (#6446)

### Bug Fixes / Nits

- `as_chat_engine` properly inherits the current service context (#6470)
- Use namespace when deleting from pinecone (#6475)
- Fix paths when using fsspec on windows (#3778)
- Fix for using custom file readers in `SimpleDirectoryReader` (#6477)
- Edit MMR Notebook (#6486)
- FLARE fixes (#6484)

## [v0.6.26] - 2023-06-14

### New Features

- Add OpenAIAgent and tutorial notebook for "build your own agent" (#6461)
- Add OpenAIPydanticProgram (#6462)

### Bug Fixes / Nits

- Fix citation engine import (#6456)

## [v0.6.25] - 2023-06-13

### New Features

- Added FLARE query engine (#6419).

## [v0.6.24] - 2023-06-12

### New Features

- Added better support for vector store with existing data (e.g. allow configurable text key) for Pinecone and Weaviate. (#6393)
- Support batched upsert for Pineone (#6393)
- Added initial [guidance](https://github.com/microsoft/guidance/) integration. Added `GuidancePydanticProgram` for generic structured output generation and `GuidanceQuestionGenerator` for generating sub-questions in `SubQuestionQueryEngine` (#6246).

## [v0.6.23] - 2023-06-11

### Bug Fixes / Nits

- Remove hardcoded chunk size for citation query engine (#6408)
- Mongo demo improvements (#6406)
- Fix notebook (#6418)
- Cleanup RetryQuery notebook (#6381)

## [v0.6.22] - 2023-06-10

### New Features

- Added `SQLJoinQueryEngine` (generalization of `SQLAutoVectorQueryEngine`) (#6265)
- Added support for graph stores under the hood, and initial support for Nebula KG. More docs coming soon! (#2581)
- Added guideline evaluator to allow llm to provide feedback based on user guidelines (#4664)
- Added support for MongoDB Vector stores to enable Atlas knnbeta search (#6379)
- Added new CitationQueryEngine for inline citations of sources in response text (#6239)

### Bug Fixes

- Fixed bug with `delete_ref_doc` not removing all metadata from the docstore (#6192)
- FIxed bug with loading existing QDrantVectorStore (#6230)

### Miscellaneous

- Added changelog officially to github repo (#6191)

## [v0.6.21] - 2023-06-06

### New Features

- SimpleDirectoryReader has new `filename_as_id` flag to automatically set the doc_id (useful for `refresh_ref_docs()`)
- DocArray vector store integration
- Tair vector store integration
- Weights and Biases callback handler for tracing and versioning indexes
- Can initialize indexes directly from a vector store: `index = VectorStoreIndex.from_vector_store(vector_store=vector_store)`

### Bug Fixes

- Fixed multimodal notebook
- Updated/fixed the SQL tutorial in the docs

### Miscellaneous

- Minor docs updates
- Added github pull-requset templates
- Added github issue-forms

## [v0.6.20] - 2023-06-04

### New Features

- Added new JSONQueryEngine that uses JSON schema to deliver more accurate JSON query answers
- Metadata support for redis vector-store
- Added Supabase vector store integration

### Bug Fixes

- Fixed typo in text-to-sql prompt

### Breaking/Deprecated API Changes

- Removed GPT prefix from indexes (old imports/names are still supported though)

### Miscellaneous

- Major docs updates, brought important modules to the top level

## [v0.6.19] - 2023-06-02

### New Features

- Added agent tool abstraction for llama-hub data loaders

### Miscellaneous

- Minor doc updates

## [v0.6.18] - 2023-06-02

### Miscellaneous

- Added `Discover LlamaIndex` video series to the tutorials docs section
- Minor docs updates<|MERGE_RESOLUTION|>--- conflicted
+++ resolved
@@ -2,13 +2,11 @@
 
 ## Unreleased
 
-<<<<<<< HEAD
 ### New Features
 - Support fine-tuned OpenAI models (#7364)
-=======
+
 ### Bug Fixes / Nits
 - Fix inifinite looping with forced function call in `OpenAIAgent` (#7363)
->>>>>>> ba7e1a02
 
 ## [0.8.6] - 2023-08-22
 
