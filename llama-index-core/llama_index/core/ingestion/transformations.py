"""
This module maintains the list of transformations that are supported by the system.
"""

from enum import Enum
from typing import Generic, Sequence, Type, TypeVar

from llama_index.core.bridge.pydantic import (
    BaseModel,
    Field,
    GenericModel,
    ValidationError,
)
from llama_index.core.node_parser import (
    CodeSplitter,
    HTMLNodeParser,
    JSONNodeParser,
    MarkdownNodeParser,
    SentenceSplitter,
    SimpleFileNodeParser,
    TokenTextSplitter,
    MarkdownElementNodeParser,
)
from llama_index.core.schema import BaseComponent, BaseNode, Document


# Transform Input/Output Types
class TransformationIOType(BaseModel):
    name: str = Field(description="Name of the input/output type")
    description: str = Field(description="Description of the input/output type")
    python_type: str = Field(description="Python type of the input/output type")


class TransformationIOTypes(Enum):
    DOCUMENTS = TransformationIOType(
        name="Documents",
        description="A sequence of Documents",
        python_type=str(Sequence[Document]),
    )
    NODES = TransformationIOType(
        name="Nodes",
        description="A sequence of Nodes from a sequence of Documents",
        python_type=str(Sequence[BaseNode]),
    )


class TransformationCategory(BaseModel):
    """A description for a category of transformation within a pipeline."""

    name: str = Field(description="Unique name of the type of transformation")
    description: str = Field(description="Description for the type of transformation")
    input_type: TransformationIOType = Field(
        description="Input type for the transformation type"
    )
    output_type: TransformationIOType = Field(
        description="Output type for the transformation type"
    )


class TransformationCategories(Enum):
    """Supported transformation categories."""

    NODE_PARSER = TransformationCategory(
        name="NodeParser",
        description="Applies a function to parse nodes from documents",
        input_type=TransformationIOTypes.DOCUMENTS.value,
        output_type=TransformationIOTypes.NODES.value,
    )
    EMBEDDING = TransformationCategory(
        name="Embedding",
        description="Applies a function to embed nodes",
        input_type=TransformationIOTypes.NODES.value,
        output_type=TransformationIOTypes.NODES.value,
    )


class ConfigurableTransformation(BaseModel):
    """
    A class containing metadata for a type of transformation that can be in a pipeline.
    """

    name: str = Field(
        description="Unique and human-readable name for the type of transformation"
    )
    transformation_category: TransformationCategories = Field(
        description="Type of transformation"
    )
    component_type: Type[BaseComponent] = Field(
        description="Type of component that implements the transformation"
    )


def build_configurable_transformation_enum():
    """
    Build an enum of configurable transformations.
    But conditional on if the corresponding component is available.
    """

    class ConfigurableComponent(Enum):
        @classmethod
        def from_component(
            cls, component: BaseComponent
        ) -> "ConfigurableTransformations":
            component_class = type(component)
            for component_type in cls:
                if component_type.value.component_type == component_class:
                    return component_type
            raise ValueError(
                f"Component {component} is not a supported transformation component."
            )

        def build_configured_transformation(
            self, component: BaseComponent
        ) -> "ConfiguredTransformation":
            component_type = self.value.component_type
            if not isinstance(component, component_type):
                raise ValueError(
                    f"The enum value {self} is not compatible with component of "
                    f"type {type(component)}"
                )
            return ConfiguredTransformation[component_type](  # type: ignore
                component=component, name=self.value.name
            )

    enum_members = []

    # Node parsers
    enum_members.append(
        (
            "CODE_NODE_PARSER",
            ConfigurableTransformation(
                name="Code Splitter",
                transformation_category=TransformationCategories.NODE_PARSER,
                component_type=CodeSplitter,
            ),
        )
    )

    enum_members.append(
        (
            "SENTENCE_AWARE_NODE_PARSER",
            ConfigurableTransformation(
                name="Sentence Splitter",
                transformation_category=TransformationCategories.NODE_PARSER,
                component_type=SentenceSplitter,
            ),
        )
    )

    enum_members.append(
        (
            "TOKEN_AWARE_NODE_PARSER",
            ConfigurableTransformation(
                name="Token Text Splitter",
                transformation_category=TransformationCategories.NODE_PARSER,
                component_type=TokenTextSplitter,
            ),
        )
    )

    enum_members.append(
        (
            "HTML_NODE_PARSER",
            ConfigurableTransformation(
                name="HTML Node Parser",
                transformation_category=TransformationCategories.NODE_PARSER,
                component_type=HTMLNodeParser,
            ),
        )
    )

    enum_members.append(
        (
            "MARKDOWN_NODE_PARSER",
            ConfigurableTransformation(
                name="Markdown Node Parser",
                transformation_category=TransformationCategories.NODE_PARSER,
                component_type=MarkdownNodeParser,
            ),
        )
    )

    enum_members.append(
        (
            "JSON_NODE_PARSER",
            ConfigurableTransformation(
                name="JSON Node Parser",
                transformation_category=TransformationCategories.NODE_PARSER,
                component_type=JSONNodeParser,
            ),
        )
    )

    enum_members.append(
        (
            "SIMPLE_FILE_NODE_PARSER",
            ConfigurableTransformation(
                name="Simple File Node Parser",
                transformation_category=TransformationCategories.NODE_PARSER,
                component_type=SimpleFileNodeParser,
            ),
        )
    )

    enum_members.append(
        (
            "MARKDOWN_ELEMENT_NODE_PARSER",
            ConfigurableTransformation(
                name="Markdown Element Node Parser",
                transformation_category=TransformationCategories.NODE_PARSER,
                component_type=MarkdownElementNodeParser,
            ),
        )
    )

    # Embeddings
    try:
        from llama_index.embeddings.openai import OpenAIEmbedding  # pants: no-infer-dep

        enum_members.append(
            (
                "OPENAI_EMBEDDING",
                ConfigurableTransformation(
                    name="OpenAI Embedding",
                    transformation_category=TransformationCategories.EMBEDDING,
                    component_type=OpenAIEmbedding,
                ),
            )
        )
    except (ImportError, ValidationError):
        pass

    try:
        from llama_index.embeddings.azure_openai import (
            AzureOpenAIEmbedding,
        )  # pants: no-infer-dep

        enum_members.append(
            (
                "AZURE_EMBEDDING",
                ConfigurableTransformation(
                    name="Azure OpenAI Embedding",
                    transformation_category=TransformationCategories.EMBEDDING,
                    component_type=AzureOpenAIEmbedding,
                ),
            )
        )
    except (ImportError, ValidationError):
        pass

    try:
        from llama_index.embeddings.cohere import (
            CohereEmbedding,
        )  # pants: no-infer-dep

        enum_members.append(
            (
                "COHERE_EMBEDDING",
                ConfigurableTransformation(
                    name="Cohere Embedding",
                    transformation_category=TransformationCategories.EMBEDDING,
                    component_type=CohereEmbedding,
                ),
            )
        )
    except (ImportError, ValidationError):
        pass

    try:
<<<<<<< HEAD
        from llama_index.embeddings.huggingface_api import (
=======
        from llama_index.embeddings.bedrock import (
            BedrockEmbedding,
        )  # pants: no-infer-dep

        enum_members.append(
            (
                "BEDROCK_EMBEDDING",
                ConfigurableTransformation(
                    name="Bedrock Embedding",
                    transformation_category=TransformationCategories.EMBEDDING,
                    component_type=BedrockEmbedding,
                ),
            )
        )
    except (ImportError, ValidationError):
        pass

    try:
        from llama_index.embeddings.huggingface import (
>>>>>>> 718ef241
            HuggingFaceInferenceAPIEmbedding,
        )  # pants: no-infer-dep

        enum_members.append(
            (
                "HUGGINGFACE_API_EMBEDDING",
                ConfigurableTransformation(
                    name="HuggingFace API Embedding",
                    transformation_category=TransformationCategories.EMBEDDING,
                    component_type=HuggingFaceInferenceAPIEmbedding,
                ),
            )
        )
    except (ImportError, ValidationError):
        pass

    try:
        from llama_index.embeddings.gemini import (
            GeminiEmbedding,
        )  # pants: no-infer-dep

        enum_members.append(
            (
                "GEMINI_EMBEDDING",
                ConfigurableTransformation(
                    name="Gemini Embedding",
                    transformation_category=TransformationCategories.EMBEDDING,
                    component_type=GeminiEmbedding,
                ),
            )
        )
    except (ImportError, ValidationError):
        pass

    try:
        from llama_index.embeddings.mistralai import (
            MistralAIEmbedding,
        )  # pants: no-infer-dep

        enum_members.append(
            (
                "MISTRALAI_EMBEDDING",
                ConfigurableTransformation(
                    name="MistralAI Embedding",
                    transformation_category=TransformationCategories.EMBEDDING,
                    component_type=MistralAIEmbedding,
                ),
            )
        )
    except (ImportError, ValidationError):
        pass

    return ConfigurableComponent("ConfigurableTransformations", enum_members)


ConfigurableTransformations = build_configurable_transformation_enum()

T = TypeVar("T", bound=BaseComponent)


class ConfiguredTransformation(GenericModel, Generic[T]):
    """
    A class containing metadata & implementation for a transformation in a pipeline.
    """

    name: str
    component: T = Field(description="Component that implements the transformation")

    @classmethod
    def from_component(cls, component: BaseComponent) -> "ConfiguredTransformation":
        """
        Build a ConfiguredTransformation from a component.

        This should be the preferred way to build a ConfiguredTransformation
        as it will ensure that the component is supported as indicated by having a
        corresponding enum value in ConfigurableTransformations.

        This has the added bonus that you don't need to specify the generic type
        like ConfiguredTransformation[SentenceSplitter]. The return value of
        this ConfiguredTransformation.from_component(simple_node_parser) will be
        ConfiguredTransformation[SentenceSplitter] if simple_node_parser is
        a SentenceSplitter.
        """
        return ConfigurableTransformations.from_component(
            component
        ).build_configured_transformation(component)

    @property
    def configurable_transformation_type(self) -> ConfigurableTransformations:
        return ConfigurableTransformations.from_component(self.component)<|MERGE_RESOLUTION|>--- conflicted
+++ resolved
@@ -267,9 +267,6 @@
         pass
 
     try:
-<<<<<<< HEAD
-        from llama_index.embeddings.huggingface_api import (
-=======
         from llama_index.embeddings.bedrock import (
             BedrockEmbedding,
         )  # pants: no-infer-dep
@@ -288,8 +285,7 @@
         pass
 
     try:
-        from llama_index.embeddings.huggingface import (
->>>>>>> 718ef241
+        from llama_index.embeddings.huggingface_api import (
             HuggingFaceInferenceAPIEmbedding,
         )  # pants: no-infer-dep
 
